set(arDirPath AL/usdmaya)

set(LIBRARY_NAME AL_USDMaya)

list(APPEND AL_usdmaya_headers
        AL/usdmaya/AttributeType.h
        AL/usdmaya/DebugCodes.h
        AL/usdmaya/DrivenTransformsData.h
        AL/usdmaya/Metadata.h
        AL/usdmaya/PluginRegister.h
        AL/usdmaya/SelectabilityDB.h
        AL/usdmaya/StageCache.h
        AL/usdmaya/StageData.h
        AL/usdmaya/TypeIDs.h
        AL/usdmaya/ForwardDeclares.h
        AL/usdmaya/Global.cpp
)

list(APPEND AL_usdmaya_source
        AL/usdmaya/AttributeType.cpp
        AL/usdmaya/DebugCodes.cpp
        AL/usdmaya/DrivenTransformsData.cpp
        AL/usdmaya/Global.cpp
        AL/usdmaya/Metadata.cpp
        AL/usdmaya/SelectabilityDB.cpp
        AL/usdmaya/StageCache.cpp
        AL/usdmaya/StageData.cpp
<<<<<<< HEAD
        AL/usdmaya/Utils.cpp
        AL/usdmaya/DebugCodes.cpp
        AL/usdmaya/Metadata.cpp
        AL/usdmaya/SelectabilityDB.cpp
=======
        AL/usdmaya/TransformOperation.cpp
        AL/usdmaya/CodeTimings.cpp
>>>>>>> f0b3aa45
)

list(APPEND AL_usdmaya_cmds_headers
        AL/usdmaya/cmds/DebugCommands.h
        AL/usdmaya/cmds/EventCommand.h
        AL/usdmaya/cmds/LayerCommands.h
        AL/usdmaya/cmds/ProxyShapeCommands.h
        AL/usdmaya/cmds/ProxyShapeSelectCommands.h
        AL/usdmaya/cmds/ProxyShapePostLoadProcess.h
        AL/usdmaya/cmds/UnloadPrim.h
)
list(APPEND AL_usdmaya_cmds_source
        AL/usdmaya/cmds/DebugCommands.cpp
        AL/usdmaya/cmds/EventCommand.cpp
        AL/usdmaya/cmds/LayerCommands.cpp
        AL/usdmaya/cmds/ProxyShapeCommands.cpp
        AL/usdmaya/cmds/ProxyShapeSelectCommands.cpp
        AL/usdmaya/cmds/ProxyShapePostLoadProcess.cpp
        AL/usdmaya/cmds/UnloadPrim.cpp
)

list(APPEND AL_usdmaya_fileio_headers
        AL/usdmaya/fileio/AnimationTranslator.h
        AL/usdmaya/fileio/Export.h
        AL/usdmaya/fileio/ExportParams.h
        AL/usdmaya/fileio/ExportTranslator.h
        AL/usdmaya/fileio/Import.h
        AL/usdmaya/fileio/ImportParams.h
        AL/usdmaya/fileio/ImportTranslator.h
        AL/usdmaya/fileio/NodeFactory.h
        AL/usdmaya/fileio/SchemaPrims.h
        AL/usdmaya/fileio/TransformIterator.h
)
list(APPEND AL_usdmaya_fileio_source
        AL/usdmaya/fileio/AnimationTranslator.cpp
        AL/usdmaya/fileio/Export.cpp
        AL/usdmaya/fileio/ExportTranslator.cpp
        AL/usdmaya/fileio/Import.cpp
        AL/usdmaya/fileio/ImportTranslator.cpp
        AL/usdmaya/fileio/NodeFactory.cpp
        AL/usdmaya/fileio/SchemaPrims.cpp
        AL/usdmaya/fileio/TransformIterator.cpp
)

list(APPEND AL_usdmaya_fileio_translators_headers
        AL/usdmaya/fileio/translators/CameraTranslator.h
        AL/usdmaya/fileio/translators/DagNodeTranslator.h
        AL/usdmaya/fileio/translators/DgNodeTranslator.h
        AL/usdmaya/fileio/translators/MeshTranslator.h
        AL/usdmaya/fileio/translators/NurbsCurveTranslator.h
        AL/usdmaya/fileio/translators/TransformTranslator.h
        AL/usdmaya/fileio/translators/TranslatorBase.h
        AL/usdmaya/fileio/translators/TranslatorContext.h
        AL/usdmaya/fileio/translators/TranslatorTestPlugin.h
        AL/usdmaya/fileio/translators/TranslatorTestType.h
)

list(APPEND AL_usdmaya_fileio_translators_source
        AL/usdmaya/fileio/translators/CameraTranslator.cpp
        AL/usdmaya/fileio/translators/DagNodeTranslator.cpp
        AL/usdmaya/fileio/translators/DgNodeTranslator.cpp
        AL/usdmaya/fileio/translators/MeshTranslator.cpp
        AL/usdmaya/fileio/translators/NurbsCurveTranslator.cpp
        AL/usdmaya/fileio/translators/TransformTranslator.cpp
        AL/usdmaya/fileio/translators/TranslatorBase.cpp
        AL/usdmaya/fileio/translators/TranslatorContext.cpp
        AL/usdmaya/fileio/translators/TranslatorTestPlugin.cpp
        AL/usdmaya/fileio/translators/TranslatorTestType.cpp
)

list(APPEND AL_usdmaya_nodes_headers
        AL/usdmaya/nodes/Layer.h
        AL/usdmaya/nodes/LayerManager.h
        AL/usdmaya/nodes/ProxyDrawOverride.h
        AL/usdmaya/nodes/ProxyShape.h
        AL/usdmaya/nodes/ProxyShapeUI.h
        AL/usdmaya/nodes/Transform.h
        AL/usdmaya/nodes/TransformationMatrix.h
)
list(APPEND AL_usdmaya_nodes_proxy_headers
        AL/usdmaya/nodes/proxy/DrivenTransforms.h
        AL/usdmaya/nodes/proxy/PrimFilter.h
)
list(APPEND AL_usdmaya_nodes_source
        AL/usdmaya/nodes/Layer.cpp
        AL/usdmaya/nodes/LayerManager.cpp
        AL/usdmaya/nodes/ProxyDrawOverride.cpp
        AL/usdmaya/nodes/ProxyShape.cpp
        AL/usdmaya/nodes/ProxyShapeSelection.cpp
        AL/usdmaya/nodes/ProxyShapeUI.cpp
        AL/usdmaya/nodes/Transform.cpp
        AL/usdmaya/nodes/TransformationMatrix.cpp
        AL/usdmaya/nodes/proxy/DrivenTransforms.cpp
        AL/usdmaya/nodes/proxy/PrimFilter.cpp
)

list(APPEND AL_usdmaya_public_headers
        ${AL_usdmaya_headers}
        ${AL_usdmaya_cmds_headers}
        ${AL_usdmaya_fileio_headers}
        ${AL_usdmaya_nodes_headers}
        ${AL_usdmaya_fileio_translators_headers}
)

# For maya versions above 2016, we can use cmake import targets.
if(${MAYA_API_VERSION} STRLESS 2017)
    find_library(QTGUI_LIBRARY
        QtGui
        HINTS
            ${MAYA_Foundation_LIBRARY}
    )
endif()

add_library(${LIBRARY_NAME}
    SHARED
        ${AL_usdmaya_public_headers}
        ${AL_usdmaya_source}
        ${AL_usdmaya_cmds_source}
        ${AL_usdmaya_fileio_source}
        ${AL_usdmaya_fileio_translators_source}
        ${AL_usdmaya_nodes_source}
)
set_target_properties(${LIBRARY_NAME}
    PROPERTIES COMPILE_DEFINITIONS 
        "MFB_PACKAGE_NAME=${LIBRARY_NAME};MFB_ALT_PACKAGE_NAME=${LIBRARY_NAME};MFB_PACKAGE_MODULE=usdmaya"
)

add_definitions(-DAL_USDMAYA_LOCATION_NAME="${AL_USDMAYA_LOCATION_NAME}")

# AL_USDMayaGL
target_include_directories(
    ${LIBRARY_NAME}
    PUBLIC
    ${PXR_INCLUDE_DIRS}
    ${MAYA_INCLUDE_DIRS}
)

target_link_libraries(${LIBRARY_NAME}
    AL_Utils
    AL_USDMayaUtils
    AL_MayaUtils
    AL_USDUtils
    ar 
    gf 
    kind
    plug 
    sdf 
    tf
    usd
    usdGeom
    usdUtils
    usdImaging
    usdImagingGL
    usdMaya
    vt
    rt
    ${PYTHON_LIBRARIES}
    ${Boost_PYTHON_LIBRARY}
    ${Boost_THREAD_LIBRARY}
    ${MAYA_Foundation_LIBRARY}
    ${MAYA_OpenMayaAnim_LIBRARY}
    ${MAYA_OpenMayaFX_LIBRARY}
    ${MAYA_OpenMayaUI_LIBRARY}
    ${MAYA_OpenMaya_LIBRARY}
    ${MAYA_OpenMayaRender_LIBRARY}
)

if(${MAYA_API_VERSION} STRGREATER 2017)
    target_link_libraries(${LIBRARY_NAME}
        Qt5::Gui
    )
else()
    target_include_directories(${LIBRARY_NAME}
        PUBLIC
        $ENV{MAYA_LOCATION}/include/Qt
    )
    target_link_libraries(${LIBRARY_NAME}
        ${QT_QTGUI_LIBRARY}
    )
endif()

install(TARGETS ${LIBRARY_NAME}
    LIBRARY
    DESTINATION ${CMAKE_INSTALL_PREFIX}/lib
)

set_property(GLOBAL PROPERTY GLOBAL_LIBRARY_LOCATION ${CMAKE_INSTALL_PREFIX}/lib/${CMAKE_SHARED_LIBRARY_PREFIX}${LIBRARY_NAME}${CMAKE_SHARED_LIBRARY_SUFFIX})

set(PYTHON_LIBRARY_NAME _${LIBRARY_NAME})
# python bindings
add_library(${PYTHON_LIBRARY_NAME}
    SHARED
    AL/usdmaya/module.cpp
    AL/usdmaya/wrapStageCache.cpp
    AL/usdmaya/nodes/wrapLayerManager.cpp
    AL/usdmaya/nodes/wrapProxyShape.cpp
)

set_target_properties(${PYTHON_LIBRARY_NAME}
    PROPERTIES COMPILE_DEFINITIONS 
        "MFB_PACKAGE_NAME=${LIBRARY_NAME};MFB_ALT_PACKAGE_NAME=${LIBRARY_NAME};MFB_PACKAGE_MODULE=usdmaya"
)
set_target_properties(${PYTHON_LIBRARY_NAME} 
    PROPERTIES 
        PREFIX ""
)
target_link_libraries(${PYTHON_LIBRARY_NAME}
    ${LIBRARY_NAME}
)

# bake plugInfo.json using pxr macro
_plugInfo_subst(${LIBRARY_NAME} plugInfo.json)

install(TARGETS ${PYTHON_LIBRARY_NAME}
    LIBRARY
    DESTINATION ${CMAKE_INSTALL_PREFIX}/lib/python/${arDirPath}
)
set_target_properties(${PYTHON_LIBRARY_LOCATION}
    PROPERTIES LOCATION
    ${CMAKE_INSTALL_PREFIX}/lib/python/${arDirPath}/${PYTHON_LIBRARY_NAME}${CMAKE_SHARED_LIBRARY_SUFFIX}
)
set_property(GLOBAL PROPERTY GLOBAL_PYTHON_LIBRARY_LOCATION ${CMAKE_INSTALL_PREFIX}/lib/python/${arDirPath}/${PYTHON_LIBRARY_NAME}${CMAKE_SHARED_LIBRARY_SUFFIX})

install(FILES __init__.py
    DESTINATION ${CMAKE_INSTALL_PREFIX}/lib/python/${arDirPath}
)
install(CODE
    "file(WRITE \"${CMAKE_INSTALL_PREFIX}/lib/python/AL/__init__.py\"
    \"try:\n\t__import__('pkg_resources').declare_namespace(__name__)\nexcept:\n\tfrom pkgutil import extend_path\n\t__path__ = extend_path(__path__, __name__)\")"
)

install(FILES ${CMAKE_CURRENT_BINARY_DIR}/plugInfo.json
    DESTINATION ${CMAKE_INSTALL_PREFIX}/share/usd/plugins/${LIBRARY_NAME}/resources
)
install(CODE
    "file(WRITE \"${CMAKE_INSTALL_PREFIX}/share/usd/plugins/plugInfo.json\" \"{\n    \\\"Includes\\\": [ \\\"*/resources/\\\" ]\n}\")"
)

# install public headers
install( FILES ${AL_maya_headers}
        DESTINATION ${CMAKE_INSTALL_PREFIX}/include/AL/maya
)
install( FILES
            ${AL_usdmaya_headers}
        DESTINATION ${CMAKE_INSTALL_PREFIX}/include/AL/usdmaya
)
install( FILES
            ${AL_usdmaya_cmds_headers}
        DESTINATION ${CMAKE_INSTALL_PREFIX}/include/AL/usdmaya/cmds
)
install( FILES
            ${AL_usdmaya_fileio_headers}
        DESTINATION ${CMAKE_INSTALL_PREFIX}/include/AL/usdmaya/fileio
)
install( FILES
            ${AL_usdmaya_nodes_headers}
        DESTINATION ${CMAKE_INSTALL_PREFIX}/include/AL/usdmaya/nodes
)
install( FILES
            ${AL_usdmaya_nodes_proxy_headers}
        DESTINATION ${CMAKE_INSTALL_PREFIX}/include/AL/usdmaya/nodes/proxy
)
install( FILES
            ${AL_usdmaya_tests_headers}
        DESTINATION ${CMAKE_INSTALL_PREFIX}/include/AL/usdmaya/tests
)
install( FILES
            ${AL_usdmaya_fileio_translators_headers}
        DESTINATION ${CMAKE_INSTALL_PREFIX}/include/AL/usdmaya/fileio/translators
)<|MERGE_RESOLUTION|>--- conflicted
+++ resolved
@@ -25,15 +25,7 @@
         AL/usdmaya/SelectabilityDB.cpp
         AL/usdmaya/StageCache.cpp
         AL/usdmaya/StageData.cpp
-<<<<<<< HEAD
-        AL/usdmaya/Utils.cpp
-        AL/usdmaya/DebugCodes.cpp
-        AL/usdmaya/Metadata.cpp
-        AL/usdmaya/SelectabilityDB.cpp
-=======
-        AL/usdmaya/TransformOperation.cpp
         AL/usdmaya/CodeTimings.cpp
->>>>>>> f0b3aa45
 )
 
 list(APPEND AL_usdmaya_cmds_headers
