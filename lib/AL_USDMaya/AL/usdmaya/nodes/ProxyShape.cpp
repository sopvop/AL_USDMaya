//
// Copyright 2017 Animal Logic
//
// Licensed under the Apache License, Version 2.0 (the "License");
// you may not use this file except in compliance with the License.//
// You may obtain a copy of the License at
//
//     http://www.apache.org/licenses/LICENSE-2.0
//
// Unless required by applicable law or agreed to in writing, software
// distributed under the License is distributed on an "AS IS" BASIS,
// WITHOUT WARRANTIES OR CONDITIONS OF ANY KIND, either express or implied.
// See the License for the specific language governing permissions and
// limitations under the License.
//
#include "pxr/usdImaging/usdImaging/version.h"
#if (USD_IMAGING_API_VERSION >= 7)
  #include "pxr/usdImaging/usdImagingGL/hdEngine.h"
#else
  #include "pxr/usdImaging/usdImaging/hdEngine.h"
#endif

#if (__cplusplus >= 201703L)
# include <filesystem>
#else
# include <boost/filesystem.hpp>
#endif

namespace AL {
namespace filesystem {
#if (__cplusplus >= 201703L)
typedef std::filesystem::path path;
#else
typedef boost::filesystem::path path;
#endif
}
}

#include "AL/usdmaya/CodeTimings.h"
#include "AL/usdmaya/utils/Utils.h"

#include "AL/usdmaya/DebugCodes.h"
#include "AL/usdmaya/Global.h"
#include "AL/usdmaya/Metadata.h"
#include "AL/usdmaya/StageCache.h"
#include "AL/usdmaya/StageData.h"
#include "AL/usdmaya/TypeIDs.h"

#include "AL/usdmaya/cmds/ProxyShapePostLoadProcess.h"
#include "AL/usdmaya/fileio/SchemaPrims.h"
#include "AL/usdmaya/fileio/TransformIterator.h"
#include "AL/usdmaya/nodes/LayerManager.h"
#include "AL/usdmaya/nodes/RendererManager.h"
#include "AL/usdmaya/nodes/ProxyShape.h"
#include "AL/usdmaya/nodes/Transform.h"
#include "AL/usdmaya/nodes/TransformationMatrix.h"
#include "AL/usdmaya/nodes/proxy/PrimFilter.h"
#include "AL/usdmaya/Version.h"
#include "AL/usd/utils/ForwardDeclares.h"

#include "maya/MFileIO.h"
#include "maya/MFnPluginData.h"
#include "maya/MFnReference.h"
#include "maya/MHWGeometryUtilities.h"
#include "maya/MItDependencyNodes.h"
#include "maya/MPlugArray.h"
#include "maya/MNodeClass.h"
#include "maya/MFileIO.h"
#include "maya/MCommandResult.h"

#include "pxr/base/arch/systemInfo.h"
#include "pxr/base/tf/fileUtils.h"
#include "pxr/usd/ar/resolver.h"
#include "pxr/usd/usd/stageCacheContext.h"
#include "pxr/usdImaging/usdImaging/primAdapter.h"
#include "pxr/usdImaging/usdImaging/meshAdapter.h"
#include "pxr/usd/usdUtils/stageCache.h"

#include <algorithm>
#include <iterator>

namespace AL {
namespace usdmaya {
namespace nodes {
typedef void (*proxy_function_prototype)(void* userData, AL::usdmaya::nodes::ProxyShape* proxyInstance);

const char* ProxyShape::s_selectionMaskName = "al_ProxyShape";

MDagPath ProxyShape::parentTransform()
{
  MFnDagNode fn(thisMObject());
  MDagPath proxyTransformPath;
  fn.getPath(proxyTransformPath);
  proxyTransformPath.pop();
  return proxyTransformPath;
}

//----------------------------------------------------------------------------------------------------------------------
void ProxyShape::serialiseTranslatorContext()
{
  triggerEvent("PreSerialiseContext");

  serializedTrCtxPlug().setValue(context()->serialise());

  triggerEvent("PostSerialiseContext");
}

//----------------------------------------------------------------------------------------------------------------------
void ProxyShape::deserialiseTranslatorContext()
{
  triggerEvent("PreDeserialiseContext");

  MString value;
  serializedTrCtxPlug().getValue(value);
  context()->deserialise(value);

  triggerEvent("PostDeserialiseContext");
}

//----------------------------------------------------------------------------------------------------------------------
static std::string resolvePath(const std::string& filePath)
{
  ArResolver& resolver = ArGetResolver();

  return resolver.Resolve(filePath);
}

static std::string getDir(const std::string &fullFilePath)
{
  return AL::filesystem::path(fullFilePath).parent_path().string();
}

static std::string getMayaReferencedFileDir(const MObject &proxyShapeNode)
{
  // Can not use MFnDependencyNode(proxyShapeNode).isFromReferencedFile() to test if it is reference node or not,
  // which always return false even the proxyShape node is referenced...

  MStatus stat;
  MFnReference refFn;
  MItDependencyNodes dgIter(MFn::kReference, &stat);
  for (; !dgIter.isDone(); dgIter.next())
  {
    MObject cRefNode = dgIter.thisNode();
    refFn.setObject(cRefNode);
    if(refFn.containsNodeExactly(proxyShapeNode, &stat))
    {
      // According to Maya API document, the second argument is 'includePath' and set it to true to include the file path.
      // However, I have to set it to false to return the full file path otherwise I get a file name only...
      MString refFilePath = refFn.fileName(true, false, false, &stat);
      if(!refFilePath.length())
        return std::string();

      std::string referencedFilePath = refFilePath.asChar();
      TF_DEBUG(ALUSDMAYA_TRANSLATORS).Msg("getMayaReferencedFileDir: The reference file that contains the proxyShape node is : %s\n", referencedFilePath.c_str());

      return getDir(referencedFilePath);
    }
  }

  return std::string();
}

static std::string getMayaSceneFileDir()
{
  std::string currentFile = AL::maya::utils::convert(MFileIO::currentFile());
  size_t filePathSize = currentFile.size();
  if(filePathSize < 4)
    return std::string();

  // If scene is untitled, the maya file will be MayaWorkspaceDir/untitled :
  constexpr char ma_ext[] = ".ma";
  constexpr char mb_ext[] = ".mb";
  auto ext_start = currentFile.end() - 3;
  if(std::equal(ma_ext, ma_ext + 3, ext_start) ||
     std::equal(mb_ext, mb_ext + 3, ext_start))
    return getDir(currentFile);

  return std::string();
}

static std::string resolveRelativePathWithinMayaContext(const MObject &proxyShape, const std::string& relativeFilePath)
{
  if (relativeFilePath.length() < 3)
    return relativeFilePath;

  std::string currentFileDir = getMayaReferencedFileDir(proxyShape);
  if(currentFileDir.empty())
    currentFileDir = getMayaSceneFileDir();

  if(currentFileDir.empty())
    return relativeFilePath;

  AL::filesystem::path path = boost::filesystem::canonical(relativeFilePath, currentFileDir);
  return path.string();
}

//----------------------------------------------------------------------------------------------------------------------
AL_MAYA_DEFINE_NODE(ProxyShape, AL_USDMAYA_PROXYSHAPE, AL_usdmaya);

MObject ProxyShape::m_filePath = MObject::kNullObj;
MObject ProxyShape::m_primPath = MObject::kNullObj;
MObject ProxyShape::m_excludePrimPaths = MObject::kNullObj;
MObject ProxyShape::m_populationMaskIncludePaths = MObject::kNullObj;
MObject ProxyShape::m_excludedTranslatedGeometry = MObject::kNullObj;
MObject ProxyShape::m_time = MObject::kNullObj;
MObject ProxyShape::m_timeOffset = MObject::kNullObj;
MObject ProxyShape::m_timeScalar = MObject::kNullObj;
MObject ProxyShape::m_outTime = MObject::kNullObj;
MObject ProxyShape::m_complexity = MObject::kNullObj;
MObject ProxyShape::m_outStageData = MObject::kNullObj;
MObject ProxyShape::m_displayGuides = MObject::kNullObj;
MObject ProxyShape::m_displayRenderGuides = MObject::kNullObj;
MObject ProxyShape::m_layers = MObject::kNullObj;
MObject ProxyShape::m_serializedSessionLayer = MObject::kNullObj;
MObject ProxyShape::m_sessionLayerName = MObject::kNullObj;
MObject ProxyShape::m_serializedArCtx = MObject::kNullObj;
MObject ProxyShape::m_serializedTrCtx = MObject::kNullObj;
MObject ProxyShape::m_unloaded = MObject::kNullObj;
MObject ProxyShape::m_inDrivenTransformsData = MObject::kNullObj;
MObject ProxyShape::m_ambient = MObject::kNullObj;
MObject ProxyShape::m_diffuse = MObject::kNullObj;
MObject ProxyShape::m_specular = MObject::kNullObj;
MObject ProxyShape::m_emission = MObject::kNullObj;
MObject ProxyShape::m_shininess = MObject::kNullObj;
MObject ProxyShape::m_serializedRefCounts = MObject::kNullObj;
MObject ProxyShape::m_version = MObject::kNullObj;
MObject ProxyShape::m_transformTranslate = MObject::kNullObj;
MObject ProxyShape::m_transformRotate = MObject::kNullObj;
MObject ProxyShape::m_transformScale = MObject::kNullObj;
MObject ProxyShape::m_stageDataDirty = MObject::kNullObj;
MObject ProxyShape::m_stageCacheId = MObject::kNullObj;
MObject ProxyShape::m_assetResolverConfig = MObject::kNullObj;

//----------------------------------------------------------------------------------------------------------------------
std::vector<MObjectHandle> ProxyShape::m_unloadedProxyShapes;
int m_stageCacheId;
//----------------------------------------------------------------------------------------------------------------------
UsdPrim ProxyShape::getUsdPrim(MDataBlock& dataBlock) const
{
  TF_DEBUG(ALUSDMAYA_EVALUATION).Msg("ProxyShape::getUsdPrim\n");
  UsdPrim usdPrim;
  StageData* outData = inputDataValue<StageData>(dataBlock, m_outStageData);
  if(outData)
  {
    if(outData->stage)
    {
      usdPrim = (outData->primPath.IsEmpty()) ?
                 outData->stage->GetPseudoRoot() :
                 outData->stage->GetPrimAtPath(outData->primPath);
    }
  }
  return usdPrim;
}

//----------------------------------------------------------------------------------------------------------------------
SdfPathVector ProxyShape::getExcludePrimPaths() const
{
  TF_DEBUG(ALUSDMAYA_EVALUATION).Msg("ProxyShape::getExcludePrimPaths\n");

  SdfPathVector paths = getPrimPathsFromCommaJoinedString(excludePrimPathsPlug().asString());
  SdfPathVector temp = getPrimPathsFromCommaJoinedString(excludedTranslatedGeometryPlug().asString());
  paths.insert(paths.end(), temp.begin(), temp.end());

  return paths;
}

//----------------------------------------------------------------------------------------------------------------------
UsdStagePopulationMask ProxyShape::constructStagePopulationMask(const MString &paths) const
{
  TF_DEBUG(ALUSDMAYA_EVALUATION).Msg("ProxyShape::constructStagePopulationMask(%s)\n", paths.asChar());
  UsdStagePopulationMask mask;
  SdfPathVector list = getPrimPathsFromCommaJoinedString(paths);
  if(list.empty())
  {
    TF_DEBUG(ALUSDMAYA_EVALUATION).Msg("ProxyShape: No mask specified, will mask none.\n");
    return UsdStagePopulationMask::All();
  }

  for(const SdfPath &path : list)
  {
    TF_DEBUG(ALUSDMAYA_EVALUATION).Msg("ProxyShape: Add include to mask:(%s)\n", path.GetString().c_str());
    mask.Add(path);
  }
  return mask;
}

void ProxyShape::translatePrimPathsIntoMaya(
    const SdfPathVector& importPaths,
    const SdfPathVector& teardownPaths,
    const fileio::translators::TranslatorParameters& param)
{
  TF_DEBUG(ALUSDMAYA_EVALUATION).Msg("ProxyShape:translatePrimPathsIntoMaya ImportSize='%zd' TearDownSize='%zd' \n",
                                     importPaths.size(),
                                     teardownPaths.size());

  //Resolve SdfPathSet to UsdPrimVector
  UsdPrimVector importPrims;
  for(const SdfPath& path : importPaths)
  {
    UsdPrim prim = m_stage->GetPrimAtPath(path);
    if(prim.IsValid())
    {
      importPrims.push_back(prim);
    }
    else
    {
      TF_DEBUG(ALUSDMAYA_EVALUATION).Msg("ProxyShape:translatePrimPathsIntoMaya Path for import '%s' resolves to an invalid prim\n", path.GetString().c_str());
    }
  }

  translatePrimsIntoMaya(importPrims, teardownPaths, param);
}

void ProxyShape::translatePrimsIntoMaya(
    const UsdPrimVector& importPrims,
    const SdfPathVector& teardownPrims,
    const fileio::translators::TranslatorParameters& param)
{
  TF_DEBUG(ALUSDMAYA_EVALUATION).Msg("ProxyShape:translatePrimsIntoMaya ImportSize='%zd' TearDownSize='%zd' \n", importPrims.size(), teardownPrims.size());

  proxy::PrimFilter filter(teardownPrims, importPrims, this);
  if(TfDebug::IsEnabled(ALUSDMAYA_TRANSLATORS))
  {
    std::cout << "new prims" << std::endl;
    for(auto it : filter.newPrimSet())
    {
      std::cout << it.GetPath().GetText() << std::endl;
    }
    std::cout << "new transforms" << std::endl;
    for(auto it : filter.transformsToCreate())
    {
      std::cout << it.GetPath().GetText() << std::endl;
    }
    std::cout << "updateable prims" << std::endl;
    for(auto it : filter.updatablePrimSet())
    {
      std::cout << it.GetPath().GetText() << std::endl;
    }
    std::cout << "removed prims" << std::endl;
    for(auto it : filter.removedPrimSet())
    {
      std::cout << it.GetText() << std::endl;
    }
  }

  cmds::ProxyShapePostLoadProcess::MObjectToPrim objsToCreate;
  if(!filter.transformsToCreate().empty())
  {
    cmds::ProxyShapePostLoadProcess::createTranformChainsForSchemaPrims(
        this,
        filter.transformsToCreate(),
        parentTransform(),
        objsToCreate);
  }

  context()->removeEntries(filter.removedPrimSet());

  if(!filter.newPrimSet().empty())
  {
    cmds::ProxyShapePostLoadProcess::createSchemaPrims(this, filter.newPrimSet(), param);
  }

  if(!filter.updatablePrimSet().empty())
  {
    cmds::ProxyShapePostLoadProcess::updateSchemaPrims(this, filter.updatablePrimSet());
  }

  cleanupTransformRefs();

  context()->updatePrimTypes();

  // now perform any post-creation fix up
  if(!filter.newPrimSet().empty())
  {
    cmds::ProxyShapePostLoadProcess::connectSchemaPrims(this, filter.newPrimSet());
  }

  if(!filter.updatablePrimSet().empty())
  {
    cmds::ProxyShapePostLoadProcess::connectSchemaPrims(this, filter.updatablePrimSet());
  }

  if(context()->isExcludedGeometryDirty())
  {
    TF_DEBUG(ALUSDMAYA_EVALUATION).Msg("ProxyShape:translatePrimsIntoMaya excluded geometry has been modified, reconstructing imaging engine \n");
    constructGLImagingEngine();
  }
}
//----------------------------------------------------------------------------------------------------------------------
SdfPathVector ProxyShape::getPrimPathsFromCommaJoinedString(const MString &paths) const
{
  SdfPathVector result;
  if(paths.length())
  {
    const char* begin = paths.asChar();
    const char* end = paths.asChar() + paths.length();
    const char* iter = std::find(begin, end, ',');
    while(iter != end)
    {
      result.push_back(SdfPath(std::string(begin, iter)));
      begin = iter + 1;
      iter = std::find(begin, end, ',');
    }

    result.push_back(SdfPath(std::string(begin, end)));
  }
  return result;
}

//----------------------------------------------------------------------------------------------------------------------
void ProxyShape::constructGLImagingEngine()
{
  TF_DEBUG(ALUSDMAYA_EVALUATION).Msg("ProxyShape::constructGLImagingEngine\n");
  if (MGlobal::mayaState() != MGlobal::kBatch)
  {
    if(m_stage)
    {
      // function prototype of callback we wish to register
      typedef void (*proxy_function_prototype)(void*, AL::usdmaya::nodes::ProxyShape*);

      // delete previous instance
      if(m_engine)
      {
        triggerEvent("DestroyGLEngine");
        m_engine->InvalidateBuffers();
        delete m_engine;
      }

      const SdfPathSet& translatedGeo = m_context->excludedGeometry();
      // combine the excluded paths
      SdfPathVector excludedGeometryPaths;
      excludedGeometryPaths.reserve(m_excludedTaggedGeometry.size() + m_excludedGeometry.size() + translatedGeo.size());
      excludedGeometryPaths.assign(m_excludedTaggedGeometry.begin(), m_excludedTaggedGeometry.end());
      excludedGeometryPaths.insert(excludedGeometryPaths.end(), m_excludedGeometry.begin(), m_excludedGeometry.end());
      excludedGeometryPaths.insert(excludedGeometryPaths.end(),
                                   translatedGeo.begin(),
                                   translatedGeo.end());

      m_engine = new UsdImagingGLHdEngine(m_path, excludedGeometryPaths);
      // set renderer plugin based on RendererManager setting
      RendererManager* manager = RendererManager::findManager();
      if(manager && m_engine)
      {
        manager->changeRendererPlugin(this, true);
      }

      triggerEvent("ConstructGLEngine");
    }
  }
}

//----------------------------------------------------------------------------------------------------------------------
MStatus ProxyShape::setDependentsDirty(const MPlug& plugBeingDirtied, MPlugArray& plugs)
{
  if(plugBeingDirtied == m_time || plugBeingDirtied == m_timeOffset || plugBeingDirtied == m_timeScalar)
  {
    plugs.append(outTimePlug());
    return MS::kSuccess;
  }
  if(plugBeingDirtied == m_filePath)
  {
    MHWRender::MRenderer::setGeometryDrawDirty(thisMObject(), true);
  }
  if (plugBeingDirtied.array() == m_inDrivenTransformsData)
  {
    m_drivenTransformsDirty = true;
    MHWRender::MRenderer::setGeometryDrawDirty(thisMObject(), true);
  }
  return MPxSurfaceShape::setDependentsDirty(plugBeingDirtied, plugs);
}

//----------------------------------------------------------------------------------------------------------------------
MStatus ProxyShape::preEvaluation(const MDGContext & context, const MEvaluationNode& evaluationNode)
{
  if( !context.isNormal() )
      return MStatus::kFailure;
  MStatus status;
  if (evaluationNode.dirtyPlugExists(m_inDrivenTransformsData, &status) && status)
  {
    m_drivenTransformsDirty = true;
    MHWRender::MRenderer::setGeometryDrawDirty(thisMObject(), true);
  }
  return MStatus::kSuccess;
}

//----------------------------------------------------------------------------------------------------------------------
bool ProxyShape::getRenderAttris(void* pattribs, const MHWRender::MFrameContext& drawRequest, const MDagPath& objPath)
{
  UsdImagingGLEngine::RenderParams& attribs = *(UsdImagingGLEngine::RenderParams*)pattribs;
  uint32_t displayStyle = drawRequest.getDisplayStyle();
  uint32_t displayStatus = MHWRender::MGeometryUtilities::displayStatus(objPath);

  // set wireframe colour
  MColor wireColour = MHWRender::MGeometryUtilities::wireframeColor(objPath);
  attribs.wireframeColor = GfVec4f(wireColour.r, wireColour.g, wireColour.b, wireColour.a);

  // determine the shading mode
  const uint32_t wireframeOnShaded1 = (MHWRender::MFrameContext::kWireFrame | MHWRender::MFrameContext::kGouraudShaded);
  const uint32_t wireframeOnShaded2 = (MHWRender::MFrameContext::kWireFrame | MHWRender::MFrameContext::kFlatShaded);
  if((displayStyle & wireframeOnShaded1) == wireframeOnShaded1 ||
     (displayStyle & wireframeOnShaded2) == wireframeOnShaded2) {
    attribs.drawMode = UsdImagingGLEngine::DRAW_WIREFRAME_ON_SURFACE;
  }
  else
  if(displayStyle & MHWRender::MFrameContext::kWireFrame) {
    attribs.drawMode = UsdImagingGLEngine::DRAW_WIREFRAME;
  }
  else
#if MAYA_API_VERSION >= 201600
  if(displayStyle & MHWRender::MFrameContext::kFlatShaded) {
    attribs.drawMode = UsdImagingGLEngine::DRAW_SHADED_FLAT;
    if ((displayStatus == MHWRender::kActive) ||
        (displayStatus == MHWRender::kLead) ||
        (displayStatus == MHWRender::kHilite)) {
      attribs.drawMode = UsdImagingGLEngine::DRAW_WIREFRAME_ON_SURFACE;
    }
  }
  else
#endif
  if(displayStyle & MHWRender::MFrameContext::kGouraudShaded) {
    attribs.drawMode = UsdImagingGLEngine::DRAW_SHADED_SMOOTH;
    if ((displayStatus == MHWRender::kActive) ||
        (displayStatus == MHWRender::kLead) ||
        (displayStatus == MHWRender::kHilite)) {
      attribs.drawMode = UsdImagingGLEngine::DRAW_WIREFRAME_ON_SURFACE;
    }
  }
  else
  if(displayStyle & MHWRender::MFrameContext::kBoundingBox) {
    attribs.drawMode = UsdImagingGLEngine::DRAW_POINTS;
  }

  // set the time for the scene
  attribs.frame = outTimePlug().asMTime().as(MTime::uiUnit());

#if MAYA_API_VERSION >= 201603
  if(displayStyle & MHWRender::MFrameContext::kBackfaceCulling) {
    attribs.cullStyle = UsdImagingGLEngine::CULL_STYLE_BACK;
  }
  else {
    attribs.cullStyle = UsdImagingGLEngine::CULL_STYLE_NOTHING;
  }
#else
  attribs.cullStyle = UsdImagingGLEngine::CULL_STYLE_NOTHING;
#endif

  const float complexities[] = {1.05f, 1.15f, 1.25f, 1.35f, 1.45f, 1.55f, 1.65f, 1.75f, 1.9f}; 
  attribs.complexity = complexities[complexityPlug().asInt()];
  attribs.showGuides = displayGuidesPlug().asBool();
  attribs.showRender = displayRenderGuidesPlug().asBool();
  return true;
}

//----------------------------------------------------------------------------------------------------------------------
ProxyShape::ProxyShape()
  : MPxSurfaceShape(), AL::maya::utils::NodeHelper(), AL::event::NodeEvents(&AL::event::EventScheduler::getScheduler()),
    m_context(fileio::translators::TranslatorContext::create(this)),
    m_translatorManufacture(context())
{
  TF_DEBUG(ALUSDMAYA_EVALUATION).Msg("ProxyShape::ProxyShape\n");
  m_onSelectionChanged = MEventMessage::addEventCallback(MString("SelectionChanged"), onSelectionChanged, this);

  TfWeakPtr<ProxyShape> me(this);

  m_variantChangedNoticeKey = TfNotice::Register(me, &ProxyShape::variantSelectionListener);
  m_objectsChangedNoticeKey = TfNotice::Register(me, &ProxyShape::onObjectsChanged, m_stage);
  m_editTargetChanged = TfNotice::Register(me, &ProxyShape::onEditTargetChanged, m_stage);

  registerEvents();

  m_findExcludedPrims.preIteration = [this]() {
    m_excludedTaggedGeometry.clear();
  };
  m_findExcludedPrims.iteration = [this]( const fileio::TransformIterator& transformIterator,
                                          const UsdPrim& prim) {

    bool excludeGeo = false;
    if(prim.GetMetadata(Metadata::excludeFromProxyShape, &excludeGeo))
    {
      if (excludeGeo)
      {
        m_excludedTaggedGeometry.push_back(prim.GetPrimPath());
      }
    }

    // If prim has exclusion tag or is a descendent of a prim with it, create as Maya geo
    if (excludeGeo || primHasExcludedParent(prim))
    {
      VtValue schemaName(fileio::ALExcludedPrimSchema.GetString());
      prim.SetCustomDataByKey(fileio::ALSchemaType, schemaName);
    }
  };
  m_findExcludedPrims.postIteration = [this]() {
    constructExcludedPrims();
  };

  m_findUnselectablePrims.preIteration = [this]() {

  };
  m_findUnselectablePrims.iteration = [this]
                                    (const fileio::TransformIterator& transformIterator, const UsdPrim& prim) {

    TfToken selectabilityPropertyToken;
    if(prim.GetMetadata<TfToken>(Metadata::selectability, &selectabilityPropertyToken))
    {

      //Check if this prim is unselectable
      if(selectabilityPropertyToken == Metadata::unselectable)
      {
        m_findUnselectablePrims.newUnselectables.push_back(prim.GetPath());
      }
      else if(m_selectabilityDB.isPathUnselectable(prim.GetPath()) && selectabilityPropertyToken != Metadata::unselectable)
      {
        m_findUnselectablePrims.removeUnselectables.push_back(prim.GetPath());
      }
    }
  };
  m_findUnselectablePrims.postIteration = [this]() {
    if(m_findUnselectablePrims.removeUnselectables.size() > 0)
    {
      m_selectabilityDB.removePathsAsUnselectable(m_findUnselectablePrims.removeUnselectables);
    }

    if(m_findUnselectablePrims.newUnselectables.size() > 0)
    {
      m_selectabilityDB.addPathsAsUnselectable(m_findUnselectablePrims.newUnselectables);
    }

    m_findUnselectablePrims.newUnselectables.clear();
    m_findUnselectablePrims.removeUnselectables.clear();
  };

  m_findLockedPrims.preIteration = [this]() {
    this->m_lockTransformPrims.clear();
    this->m_lockInheritedPrims.clear();
  };
  m_findLockedPrims.iteration = [this] ( const fileio::TransformIterator& transformIterator,
                                         const UsdPrim& prim)
  {
    TfToken lockPropertyToken;
    if (prim.GetMetadata<TfToken>(Metadata::locked, & lockPropertyToken))
    {
      if (lockPropertyToken == Metadata::lockTransform)
      {
        this->m_lockTransformPrims.insert(prim.GetPath());
      }
      else if (lockPropertyToken == Metadata::lockInherited)
      {
        this->m_lockInheritedPrims.insert(prim.GetPath());
      }
    }
    else
    {
      this->m_lockInheritedPrims.insert(prim.GetPath());
    }

  };
  m_findLockedPrims.postIteration = [this]() {
    constructLockPrims();
  };

  m_hierarchyIterationLogics[0] = &m_findExcludedPrims;
  m_hierarchyIterationLogics[1] = &m_findUnselectablePrims;
  m_hierarchyIterationLogics[2] = &m_findLockedPrims;
}

//----------------------------------------------------------------------------------------------------------------------
ProxyShape::~ProxyShape()
{
  TF_DEBUG(ALUSDMAYA_EVALUATION).Msg("ProxyShape::~ProxyShape\n");
  MNodeMessage::removeCallback(m_attributeChanged);
  MEventMessage::removeCallback(m_onSelectionChanged);
  removeAttributeChangedCallback();
  TfNotice::Revoke(m_variantChangedNoticeKey);
  TfNotice::Revoke(m_objectsChangedNoticeKey);
  TfNotice::Revoke(m_editTargetChanged);
  if(m_engine)
  {
    triggerEvent("DestroyGLEngine");
    m_engine->InvalidateBuffers();
    delete m_engine;
  }
}

//----------------------------------------------------------------------------------------------------------------------
static const char* const rotate_order_strings[] =
{
  "xyz",
  "yzx",
  "zxy",
  "xzy",
  "yxz",
  "zyx",
  0
};

//----------------------------------------------------------------------------------------------------------------------
static const int16_t rotate_order_values[] =
{
  0,
  1,
  2,
  3,
  4,
  5,
  -1
};

//----------------------------------------------------------------------------------------------------------------------
MStatus ProxyShape::initialise()
{
  TF_DEBUG(ALUSDMAYA_EVALUATION).Msg("ProxyShape::initialise\n");

  const char* errorString = "ProxyShape::initialize";
  try
  {
    setNodeType(kTypeName);
    addFrame("USD Proxy Shape Node");
    m_serializedSessionLayer = addStringAttr("serializedSessionLayer", "ssl", kCached|kReadable|kWritable|kStorable|kHidden);
    m_sessionLayerName = addStringAttr("sessionLayerName", "sln", kCached|kReadable|kWritable|kStorable|kHidden);

    m_serializedArCtx = addStringAttr("serializedArCtx", "arcd", kCached|kReadable|kWritable|kStorable|kHidden);
    m_filePath = addFilePathAttr("filePath", "fp", kCached | kReadable | kWritable | kStorable | kAffectsAppearance, kLoad, "USD Files (*.usd*) (*.usd*);;Alembic Files (*.abc)");

    m_primPath = addStringAttr("primPath", "pp", kCached | kReadable | kWritable | kStorable | kAffectsAppearance);
    m_excludePrimPaths = addStringAttr("excludePrimPaths", "epp", kCached | kReadable | kWritable | kStorable | kAffectsAppearance);
    m_populationMaskIncludePaths = addStringAttr("populationMaskIncludePaths", "pmi", kCached | kReadable | kWritable | kStorable | kAffectsAppearance);
    m_excludedTranslatedGeometry = addStringAttr("excludedTranslatedGeometry", "etg", kCached | kReadable | kWritable | kStorable | kAffectsAppearance);

    m_complexity = addInt32Attr("complexity", "cplx", 0, kCached | kConnectable | kReadable | kWritable | kAffectsAppearance | kKeyable | kStorable);
    setMinMax(m_complexity, 0, 8, 0, 4);
    m_outStageData = addDataAttr("outStageData", "od", StageData::kTypeId, kConnectable | kReadable | kWritable | kAffectsAppearance);
    m_displayGuides = addBoolAttr("displayGuides", "dg", false, kCached | kKeyable | kWritable | kAffectsAppearance | kStorable);
    m_displayRenderGuides = addBoolAttr("displayRenderGuides", "drg", false, kCached | kKeyable | kWritable | kAffectsAppearance | kStorable);
    m_unloaded = addBoolAttr("unloaded", "ul", false, kCached | kKeyable | kWritable | kAffectsAppearance | kStorable);
    m_serializedTrCtx = addStringAttr("serializedTrCtx", "srtc", kReadable|kWritable|kStorable|kHidden);

    addFrame("USD Timing Information");
    m_time = addTimeAttr("time", "tm", MTime(0.0), kCached | kConnectable | kReadable | kWritable | kStorable | kAffectsAppearance);
    m_timeOffset = addTimeAttr("timeOffset", "tmo", MTime(0.0), kCached | kConnectable | kReadable | kWritable | kStorable | kAffectsAppearance);
    m_timeScalar = addDoubleAttr("timeScalar", "tms", 1.0, kCached | kConnectable | kReadable | kWritable | kStorable | kAffectsAppearance);
    m_outTime = addTimeAttr("outTime", "otm", MTime(0.0), kCached | kConnectable | kReadable | kAffectsAppearance);
    m_layers = addMessageAttr("layers", "lys", kWritable | kReadable | kConnectable | kHidden);

    addFrame("USD Driven Transforms");
    m_inDrivenTransformsData = addDataAttr("inDrivenTransformsData", "idrvtd", DrivenTransformsData::kTypeId, kWritable | kArray | kConnectable);

    addFrame("OpenGL Display");
    m_ambient = addColourAttr("ambientColour", "amc", MColor(0.1f, 0.1f, 0.1f), kReadable | kWritable | kConnectable | kStorable | kAffectsAppearance);
    m_diffuse = addColourAttr("diffuseColour", "dic", MColor(0.7f, 0.7f, 0.7f), kReadable | kWritable | kConnectable | kStorable | kAffectsAppearance);
    m_specular = addColourAttr("specularColour", "spc", MColor(0.6f, 0.6f, 0.6f), kReadable | kWritable | kConnectable | kStorable | kAffectsAppearance);
    m_emission = addColourAttr("emissionColour", "emc", MColor(0.0f, 0.0f, 0.0f), kReadable | kWritable | kConnectable | kStorable | kAffectsAppearance);
    m_shininess = addFloatAttr("shininess", "shi", 5.0f, kReadable | kWritable | kConnectable | kStorable | kAffectsAppearance);

    m_serializedRefCounts = addStringAttr("serializedRefCounts", "strcs", kReadable | kWritable | kStorable | kHidden);

    m_version = addStringAttr(
        "version", "vrs", getVersion().c_str(),
        kReadable | kStorable | kHidden
        );

    MNodeClass nc("transform");
    m_transformTranslate = nc.attribute("t");
    m_transformRotate = nc.attribute("r");
    m_transformScale = nc.attribute("s");

    m_stageDataDirty = addBoolAttr("stageDataDirty", "sdd", false, kWritable | kAffectsAppearance | kInternal);

    m_stageCacheId = addInt32Attr("stageCacheId", "stcid", -1, kCached | kConnectable | kReadable  );

    m_assetResolverConfig = addStringAttr("assetResolverConfig", "arc", kReadable | kWritable | kConnectable | kStorable | kAffectsAppearance);

    AL_MAYA_CHECK_ERROR(attributeAffects(m_time, m_outTime), errorString);
    AL_MAYA_CHECK_ERROR(attributeAffects(m_timeOffset, m_outTime), errorString);
    AL_MAYA_CHECK_ERROR(attributeAffects(m_timeScalar, m_outTime), errorString);
    AL_MAYA_CHECK_ERROR(attributeAffects(m_filePath, m_outStageData), errorString);
    AL_MAYA_CHECK_ERROR(attributeAffects(m_primPath, m_outStageData), errorString);
    AL_MAYA_CHECK_ERROR(attributeAffects(m_inDrivenTransformsData, m_outStageData), errorString);
    AL_MAYA_CHECK_ERROR(attributeAffects(m_populationMaskIncludePaths, m_outStageData), errorString);
    AL_MAYA_CHECK_ERROR(attributeAffects(m_stageDataDirty, m_outStageData), errorString);
    AL_MAYA_CHECK_ERROR(attributeAffects(m_assetResolverConfig, m_outStageData), errorString);
  }
  catch (const MStatus& status)
  {
    return status;
  }

  addBaseTemplate("AEsurfaceShapeTemplate");
  generateAETemplate();

  return MS::kSuccess;
}

//----------------------------------------------------------------------------------------------------------------------
void ProxyShape::onEditTargetChanged(UsdNotice::StageEditTargetChanged const& notice, UsdStageWeakPtr const& sender)
{
  TF_DEBUG(ALUSDMAYA_EVALUATION).Msg("ProxyShape::onEditTargetChanged\n");
  if (!sender || sender != m_stage)
      return;

  trackEditTargetLayer();
}

//----------------------------------------------------------------------------------------------------------------------
void ProxyShape::trackEditTargetLayer(LayerManager* layerManager)
{
  TF_DEBUG(ALUSDMAYA_LAYERS).Msg("ProxyShape::trackEditTargetLayer\n");
  auto stage = getUsdStage();

  if(!stage)
  {
    TF_DEBUG(ALUSDMAYA_LAYERS).Msg(" - no stage\n");
    return;
  }

  auto currTargetLayer = stage->GetEditTarget().GetLayer();

  TF_DEBUG(ALUSDMAYA_LAYERS).Msg(" - curr target layer: %s\n", currTargetLayer->GetIdentifier().c_str());

  if (m_prevEditTarget != currTargetLayer)
  {
    if(!layerManager)
    {
      layerManager = LayerManager::findOrCreateManager();
      // findOrCreateManager SHOULD always return a result, but we check anyway,
      // to avoid any potential crash...
      if(!layerManager)
      {
        std::cerr << "Error creating / finding a layerManager node!" << std::endl;
        return;
      }
    }

    if (m_prevEditTarget && !m_prevEditTarget->IsDirty())
    {
      // If the old edit target still isn't dirty, and we're switching to a new
      // edit target, we can remove it from the layer manager
      layerManager->removeLayer(m_prevEditTarget);
    }

    layerManager->addLayer(currTargetLayer);
    m_prevEditTarget = currTargetLayer;

    triggerEvent("EditTargetChanged");
  }
}

//----------------------------------------------------------------------------------------------------------------------
void ProxyShape::onPrimResync(SdfPath primPath, SdfPathVector& previousPrims)
{
  TF_DEBUG(ALUSDMAYA_TRANSLATORS).Msg("ProxyShape::onPrimResync checking %s\n", primPath.GetText());

  UsdPrim resyncPrim = m_stage->GetPrimAtPath(primPath);
  if(!resyncPrim.IsValid())
  {
    return;
  }

  TF_DEBUG(ALUSDMAYA_TRANSLATORS).Msg("ProxyShape::onPrimResync begin:\n%s\n", context()->serialise().asChar());

  AL_BEGIN_PROFILE_SECTION(ObjectChanged);
  MFnDagNode fn(thisMObject());
  MDagPath proxyTransformPath;
  fn.getPath(proxyTransformPath);
  proxyTransformPath.pop();

  // find the new set of prims
  UsdPrimVector newPrimSet = huntForNativeNodesUnderPrim(proxyTransformPath, primPath, translatorManufacture());

  // Remove prims that have disappeared and translate in new prims
  translatePrimsIntoMaya(newPrimSet, previousPrims);

  previousPrims.clear();

  TF_DEBUG(ALUSDMAYA_TRANSLATORS).Msg("ProxyShape::onPrimResync end:\n%s\n", context()->serialise().asChar());

  AL_END_PROFILE_SECTION();

  validateTransforms();
  constructGLImagingEngine();
}

//----------------------------------------------------------------------------------------------------------------------
void ProxyShape::resync(const SdfPath& primPath)
{
  // FIMXE: This method was needed to call update() on all translators in the maya scene. Since then some new
  // locking and selectability functionality has been added to onObjectsChanged(). I would want to call the logic in
  // that method to handle this resyncing but it would need to be refactored.

  SdfPathVector existingSchemaPrims;

  // populates list of prims from prim mapping that will change under the path to resync.
  onPrePrimChanged(primPath, existingSchemaPrims);

  onPrimResync(primPath, existingSchemaPrims);
}

//----------------------------------------------------------------------------------------------------------------------
void ProxyShape::serialize(UsdStageRefPtr stage, LayerManager* layerManager)
{
  if(stage)
  {
    if (layerManager)
    {
      // Make sure the sessionLayer is always serialized (even if it's never an edit target)
      auto sessionLayer = stage->GetSessionLayer();
      layerManager->addLayer(sessionLayer);
      // ...and store the name for the (anonymous) session layer so we can find it!
      sessionLayerNamePlug().setValue(AL::maya::utils::convert(sessionLayer->GetIdentifier()));

      // Then add in the current edit target
      trackEditTargetLayer(layerManager);
    }
    else
    {
      MGlobal::displayError("ProxyShape::serialize was passed a nullptr for the layerManager");
    }
    // Make sure our session layer is added to the layer manager to get it serialized.

    serialiseTranslatorContext();
    serialiseTransformRefs();
  }
}

//----------------------------------------------------------------------------------------------------------------------
void ProxyShape::serializeAll()
{
  TF_DEBUG(ALUSDMAYA_LAYERS).Msg("ProxyShape::serializeAll\n");
  const char* errorString = "ProxyShape::serializeAll";
  // Now iterate over all proxyShapes...
  MFnDependencyNode fn;

  // Don't create a layerManager unless we find at least one proxy shape
  LayerManager* layerManager = nullptr;
  {
    MItDependencyNodes iter(MFn::kPluginShape);
    for(; !iter.isDone(); iter.next())
    {
      MObject mobj = iter.item();
      fn.setObject(mobj);
      if(fn.typeId() != ProxyShape::kTypeId) continue;

      if (layerManager == nullptr)
      {
        layerManager = LayerManager::findOrCreateManager();
      }

      if(!layerManager)
      {
        MGlobal::displayError(MString("Error creating layerManager"));
        continue;
      }

      auto proxyShape = static_cast<ProxyShape *>(fn.userNode());
      if(proxyShape == nullptr)
      {
        MGlobal::displayError(MString("ProxyShape had no mpx data: ") + fn.name());
        continue;
      }

      UsdStageRefPtr stage = proxyShape->getUsdStage();

      if(!stage)
      {
        MGlobal::displayError(MString("Could not get stage for proxyShape: ") + fn.name());
        continue;
      }

      proxyShape->serialize(stage, layerManager);
    }

    // Bail if no proxyShapes were found...
    if(!layerManager) return;

    // Now that all layers are added, serialize to attributes
    AL_MAYA_CHECK_ERROR_RETURN(layerManager->populateSerialisationAttributes(), errorString);
  }
}

//----------------------------------------------------------------------------------------------------------------------
void ProxyShape::onObjectsChanged(UsdNotice::ObjectsChanged const& notice, UsdStageWeakPtr const& sender)
{
  if(MFileIO::isReadingFile())
    return;

  if (!sender || sender != m_stage)
      return;

  TF_DEBUG(ALUSDMAYA_EVENTS).Msg("ProxyShape::onObjectsChanged called m_compositionHasChanged=%i\n", m_compositionHasChanged);

  // These paths are subtree-roots representing entire subtrees that may have
  // changed. In this case, we must dump all cached data below these points
  // and repopulate those trees.
  if(m_compositionHasChanged)
  {
    m_compositionHasChanged = false;

    onPrimResync(m_changedPath, m_variantSwitchedPrims);
    m_variantSwitchedPrims.clear();
    m_changedPath = SdfPath();

    std::stringstream strstr;
    strstr << "Breakdown for Variant Switch:\n";
    AL::usdmaya::Profiler::printReport(strstr);
  }

  SdfPathVector newUnselectables;
  SdfPathVector removeUnselectables;
  auto recordSelectablePrims = [&newUnselectables, &removeUnselectables, this](const UsdPrim& prim){
    if(!prim.IsValid())
    {
      return;
    }

    TfToken unselectablePropertyValue;
    if(prim.GetMetadata(Metadata::selectability, &unselectablePropertyValue))
    {
      //Check if this prim is unselectable
      if(unselectablePropertyValue == Metadata::unselectable)
      {
        newUnselectables.push_back(prim.GetPath());
      }
      else if(m_selectabilityDB.isPathUnselectable(prim.GetPath()) && unselectablePropertyValue != Metadata::unselectable)
      {
        removeUnselectables.push_back(prim.GetPath());
      }
    }
  };

  SdfPathSet lockTransformPrims;
  SdfPathSet lockInheritedPrims;
  SdfPathSet unlockedPrims;
  auto recordPrimsLockStatus = [&lockTransformPrims, &lockInheritedPrims, &unlockedPrims](const UsdPrim& prim) {
    if (!prim.IsValid())
    {
      return;
    }
    TfToken lockPropertyValue;
    if (prim.GetMetadata(Metadata::locked, &lockPropertyValue))
    {
      if (lockPropertyValue == Metadata::lockTransform)
      {
        lockTransformPrims.insert(prim.GetPath());
      }
      else if (lockPropertyValue == Metadata::lockInherited)
      {
        lockInheritedPrims.insert(prim.GetPath());
      }
      else if (lockPropertyValue == Metadata::lockUnlocked)
      {
        unlockedPrims.insert(prim.GetPath());
      }
    }
    else
    {
      lockInheritedPrims.insert(prim.GetPath());
    }
  };

  const UsdNotice::ObjectsChanged::PathRange resyncedPaths = notice.GetResyncedPaths();
  for(const SdfPath& path : resyncedPaths)
  {
    UsdPrim newPrim = m_stage->GetPrimAtPath(path);
    recordSelectablePrims(newPrim);
    recordPrimsLockStatus(newPrim);
  }

  const UsdNotice::ObjectsChanged::PathRange changedInfoOnlyPaths = notice.GetChangedInfoOnlyPaths();
  for(const SdfPath& path : changedInfoOnlyPaths)
  {
    UsdPrim changedPrim;
    if(path.IsPropertyPath())
    {
      changedPrim = m_stage->GetPrimAtPath(path.GetParentPath());
    }
    else
    {
      changedPrim = m_stage->GetPrimAtPath(path);
    }
    recordSelectablePrims(changedPrim);
    recordPrimsLockStatus(changedPrim);
  }

  if(!removeUnselectables.empty())
  {
    m_selectabilityDB.removePathsAsUnselectable(removeUnselectables);
  }

  if(!newUnselectables.empty())
  {
    m_selectabilityDB.addPathsAsUnselectable(newUnselectables);
  }

  bool lockChanged = updateLockPrims(lockTransformPrims, lockInheritedPrims, unlockedPrims);
  if (lockChanged)
  {
    constructLockPrims();
  }
}

//----------------------------------------------------------------------------------------------------------------------
void ProxyShape::validateTransforms()
{
  TF_DEBUG(ALUSDMAYA_EVALUATION).Msg("validateTransforms\n");
  if(m_stage)
  {
    SdfPathVector pathsToNuke;
    for(auto& it : m_requiredPaths)
    {
      Transform* tm = it.second.m_transform;
      if(!tm)
        continue;

      TransformationMatrix* tmm = tm->transform();
      if(!tmm)
        continue;

      const UsdPrim& prim = tmm->prim();
      if(!prim.IsValid())
      {
        UsdPrim newPrim = m_stage->GetPrimAtPath(it.first);
        if(newPrim)
        {
          std::string transformType;
          newPrim.GetMetadata(Metadata::transformType, &transformType);
          if(newPrim && transformType.empty())
          {
<<<<<<< HEAD
            tm->setPrim(newPrim);
=======
            tm->transform()->setPrim(newPrim, tm);
>>>>>>> ee8a1d84
          }
        }
        else
        {
          pathsToNuke.push_back(it.first);
        }
      }
    }
  }
  TF_DEBUG(ALUSDMAYA_EVALUATION).Msg("/validateTransforms\n");
}

//----------------------------------------------------------------------------------------------------------------------
std::vector<UsdPrim> ProxyShape::huntForNativeNodesUnderPrim(
    const MDagPath& proxyTransformPath,
    SdfPath startPath,
    fileio::translators::TranslatorManufacture& manufacture)
{
  TF_DEBUG(ALUSDMAYA_EVALUATION).Msg("ProxyShape::huntForNativeNodesUnderPrim\n");
  std::vector<UsdPrim> prims;
  fileio::SchemaPrimsUtils utils(manufacture);

  fileio::TransformIterator it(m_stage->GetPrimAtPath(startPath), proxyTransformPath);
  for(; !it.done(); it.next())
  {
    UsdPrim prim = it.prim();
    if(!prim.IsValid())
    {
      continue;
    }

    fileio::translators::TranslatorRefPtr trans = utils.isSchemaPrim(prim);
    if(trans && trans->importableByDefault())
    {
      prims.push_back(prim);
    }
  }
  findExcludedGeometry();
  return prims;
}

//----------------------------------------------------------------------------------------------------------------------
void ProxyShape::onPrePrimChanged(const SdfPath& path, SdfPathVector& outPathVector)
{
  TF_DEBUG(ALUSDMAYA_EVALUATION).Msg("ProxyShape::onPrePrimChanged\n");
  context()->preRemoveEntry(path, outPathVector);
}

//----------------------------------------------------------------------------------------------------------------------
void ProxyShape::variantSelectionListener(SdfNotice::LayersDidChange const& notice)
// In order to detect changes to the variant selection we listen on the SdfNotice::LayersDidChange global notice which is
// sent to indicate that layer contents have changed.  We are then able to access the change list to check if a variant
// selection change happened.  If so, we trigger a ProxyShapePostLoadProcess() which will regenerate the alTransform
// nodes based on the contents of the new variant selection.
{
  if(MFileIO::isReadingFile())
  {
    return;
  }

  TF_FOR_ALL(itr, notice.GetChangeListMap())
  {
    TF_FOR_ALL(entryIter, itr->second.GetEntryList())
    {
      const SdfPath &path = entryIter->first;
      const SdfChangeList::Entry &entry = entryIter->second;

      TF_FOR_ALL(it, entry.infoChanged)
      {
        if (it->first == SdfFieldKeys->VariantSelection ||
            it->first == SdfFieldKeys->Active)
        {
          triggerEvent("PreVariantChangedCB");

          TF_DEBUG(ALUSDMAYA_EVENTS).Msg("ProxyShape::variantSelectionListener oldPath=%s, oldIdentifier=%s, path=%s, layer=%s\n",
                                         entry.oldPath.GetString().c_str(),
                                         entry.oldIdentifier.c_str(),
                                         path.GetText(),
                                         itr->first->GetIdentifier().c_str());
          if(!m_compositionHasChanged)
          {
            TF_DEBUG(ALUSDMAYA_EVALUATION).Msg("ProxyShape::Not yet in a composition change state. Recording path. \n");
            m_changedPath = path;
          }
          m_compositionHasChanged = true;
          onPrePrimChanged(path, m_variantSwitchedPrims);

          triggerEvent("PostVariantChangedCB");
        }
      }
    }
  }
}

//----------------------------------------------------------------------------------------------------------------------
void ProxyShape::loadStage()
{
  TF_DEBUG(ALUSDMAYA_EVALUATION).Msg("ProxyShape::loadStage\n");

  AL_BEGIN_PROFILE_SECTION(LoadStage);
  MDataBlock dataBlock = forceCache();
  // in case there was already a stage in m_stage, check to see if it's edit target has been altered
  if (m_stage)
  {
    trackEditTargetLayer();
  }
  m_stage = UsdStageRefPtr();

  // Get input attr values
  const MString file = inputStringValue(dataBlock, m_filePath);
  const MString sessionLayerName = inputStringValue(dataBlock, m_sessionLayerName);
  const MString serializedArCtx = inputStringValue(dataBlock, m_serializedArCtx);

  const MString populationMaskIncludePaths = inputStringValue(dataBlock, m_populationMaskIncludePaths);
  UsdStagePopulationMask mask = constructStagePopulationMask(populationMaskIncludePaths);

  // TODO initialise the context using the serialised attribute

  // let the usd stage cache deal with caching the usd stage data
  std::string fileString = TfStringTrimRight(file.asChar());

  TF_DEBUG(ALUSDMAYA_TRANSLATORS).Msg("ProxyShape::reloadStage original USD file path is %s\n", fileString.c_str());

  AL::filesystem::path filestringPath (fileString);
  if(filestringPath.is_absolute())
  {
    fileString = resolvePath(fileString);
    TF_DEBUG(ALUSDMAYA_TRANSLATORS).Msg("ProxyShape::reloadStage resolved the USD file path to %s\n", fileString.c_str());
  }
  else
  {
    fileString = resolveRelativePathWithinMayaContext(thisMObject(), fileString);
    TF_DEBUG(ALUSDMAYA_TRANSLATORS).Msg("ProxyShape::reloadStage resolved the relative USD file path to %s\n", fileString.c_str());
  }

  // Fall back on checking if path is just a standard absolute path
  if (fileString.empty())
  {
    fileString.assign(file.asChar(), file.length());
  }

  TF_DEBUG(ALUSDMAYA_TRANSLATORS).Msg("ProxyShape::loadStage called for the usd file: %s\n", fileString.c_str());

  // Check path validity
  // Don't try to create a stage for a non-existent file. Some processes
  // such as mbuild may author a file path here does not yet exist until a
  // later operation (e.g., the mayaConvert target will produce the .mb
  // for the USD standin before the usd target runs the usdModelForeman to
  // assemble all the necessary usd files).
  bool isValidPath = (TfStringStartsWith(fileString, "//") ||
                      TfIsFile(fileString, true /*resolveSymlinks*/));

  if (isValidPath)
  {
    MStatus status;
    SdfLayerRefPtr sessionLayer;

    AL_BEGIN_PROFILE_SECTION(OpeningUsdStage);
      AL_BEGIN_PROFILE_SECTION(OpeningSessionLayer);
        {
          // Grab the session layer from the layer manager
          if(sessionLayerName.length() > 0)
          {
            auto layerManager = LayerManager::findManager();
            if(layerManager)
            {
              sessionLayer = layerManager->findLayer(AL::maya::utils::convert(sessionLayerName));
              if(!sessionLayer)
              {
                MGlobal::displayError(MString("ProxyShape \"") + name() + "\" had a serialized session layer"
                    " named \"" + sessionLayerName + "\", but no matching layer could be found in the layerManager");
              }
            }
            else
            {
              MGlobal::displayError(MString("ProxyShape \"") + name() + "\" had a serialized session layer,"
                  " but no layerManager node was found");
            }
          }

          // If we still have no sessionLayer, but there's data in serializedSessionLayer, then
          // assume we're reading an "old" file, and read it for backwards compatibility.
          if(!sessionLayer)
          {
            const MString serializedSessionLayer = inputStringValue(dataBlock, m_serializedSessionLayer);
            if(serializedSessionLayer.length() != 0)
            {
              sessionLayer = SdfLayer::CreateAnonymous();
              sessionLayer->ImportFromString(AL::maya::utils::convert(serializedSessionLayer));
            }
          }
        }
      AL_END_PROFILE_SECTION();

      AL_BEGIN_PROFILE_SECTION(OpenRootLayer);

      const MString assetResolverConfig = inputStringValue(dataBlock, m_assetResolverConfig);

      if (assetResolverConfig.length()==0)
      {
        // Initialise the asset resolver with the filepath
        PXR_NS::ArGetResolver().ConfigureResolverForAsset(fileString);
      }
      else
      {
        // Initialise the asset resolver with the resolverConfig string
        PXR_NS::ArGetResolver().ConfigureResolverForAsset(assetResolverConfig.asChar());
      }

      SdfLayerRefPtr rootLayer = SdfLayer::FindOrOpen(fileString);
      AL_END_PROFILE_SECTION();

      if(rootLayer)
      {
        AL_BEGIN_PROFILE_SECTION(UsdStageOpen);
        UsdStageCacheContext ctx(StageCache::Get());

        bool unloadedFlag = inputBoolValue(dataBlock, m_unloaded);
        UsdStage::InitialLoadSet loadOperation = unloadedFlag ? UsdStage::LoadNone : UsdStage::LoadAll;

        if (sessionLayer)
        {
          TF_DEBUG(ALUSDMAYA_TRANSLATORS).Msg("ProxyShape::loadStage is called with extra session layer.\n");
          m_stage = UsdStage::OpenMasked(rootLayer, sessionLayer, mask, loadOperation);
        }
        else
        {
          TF_DEBUG(ALUSDMAYA_TRANSLATORS).Msg("ProxyShape::loadStage is called without any session layer.\n");
          m_stage = UsdStage::OpenMasked(rootLayer, mask, loadOperation);
        }

        // Expand the mask, since we do not really want to mask the possible relation targets.
        m_stage->ExpandPopulationMask();

        UsdStageCache::Id stageId = StageCache::Get().Insert(m_stage);
        outputInt32Value(dataBlock, m_stageCacheId, stageId.ToLongInt());

        // Save the initial edit target
        trackEditTargetLayer();

        AL_END_PROFILE_SECTION();
      }
      else
      {
        // file path not valid
        if(file.length())
        {
          TF_DEBUG(ALUSDMAYA_TRANSLATORS).Msg("ProxyShape::loadStage failed to open the usd file: %s.\n", file.asChar());
          MGlobal::displayWarning(MString("Failed to open usd file \"") + file + "\"");
        }
      }
    AL_END_PROFILE_SECTION();
  }
  else
  if(!fileString.empty())
  {
    TF_DEBUG(ALUSDMAYA_TRANSLATORS).Msg("The usd file is not valid: %s.\n", file.asChar());
    MGlobal::displayWarning(MString("usd file path not valid \"") + file + "\"");
  }

  // Get the prim
  // If no primPath string specified, then use the pseudo-root.
  const SdfPath rootPath(std::string("/"));
  MString primPathStr = inputStringValue(dataBlock, m_primPath);
  if (primPathStr.length())
  {
    m_path = SdfPath(AL::maya::utils::convert(primPathStr));
    UsdPrim prim = m_stage->GetPrimAtPath(m_path);
    if(!prim)
    {
      m_path = rootPath;
    }
  }
  else
  {
    m_path = rootPath;
  }

  if(m_stage && !MFileIO::isReadingFile())
  {
    AL_BEGIN_PROFILE_SECTION(PostLoadProcess);
      // execute the post load process to import any custom prims
      cmds::ProxyShapePostLoadProcess::initialise(this);
      findTaggedPrims();
    AL_END_PROFILE_SECTION();
  }

  AL_END_PROFILE_SECTION();

  if(MGlobal::kInteractive == MGlobal::mayaState())
  {
    std::stringstream strstr;
    strstr << "Breakdown for file: " << file << std::endl;
    AL::usdmaya::Profiler::printReport(strstr);
    MGlobal::displayInfo(AL::maya::utils::convert(strstr.str()));
  }

  stageDataDirtyPlug().setValue(true);
}

//----------------------------------------------------------------------------------------------------------------------
bool ProxyShape::updateLockPrims(const SdfPathSet& lockTransformPrims, const SdfPathSet& lockInheritedPrims,
                                 const SdfPathSet& unlockedPrims)
{
  bool lockChanged = false;
  for (auto lock : lockTransformPrims)
  {
    auto inserted = m_lockTransformPrims.insert(lock);
    lockChanged = lockChanged || inserted.second;
    auto erased = m_lockInheritedPrims.erase(lock);
    lockChanged = lockChanged || erased;
  }
  for (auto inherited : lockInheritedPrims)
  {
    auto erased = m_lockTransformPrims.erase(inherited);
    lockChanged = lockChanged || erased;
    auto inserted = m_lockInheritedPrims.insert(inherited);
    lockChanged = lockChanged || inserted.second;
  }
  for (auto unlocked : unlockedPrims)
  {
    auto erased = m_lockTransformPrims.erase(unlocked);
    lockChanged = lockChanged || erased;
    erased = m_lockInheritedPrims.erase(unlocked);
    lockChanged = lockChanged || erased;
  }
  return lockChanged;
}

//----------------------------------------------------------------------------------------------------------------------
void ProxyShape::constructExcludedPrims()
{
  m_excludedGeometry = getExcludePrimPaths();
  constructGLImagingEngine();
}

//----------------------------------------------------------------------------------------------------------------------
bool ProxyShape::lockTransformAttribute(const SdfPath& path, const bool lock)
{
  TF_DEBUG(ALUSDMAYA_EVALUATION).Msg("ProxyShape::lockTransformAttribute\n");

  UsdPrim prim = m_stage->GetPrimAtPath(path);
  if(!prim.IsValid())
  {
    TF_DEBUG_MSG(ALUSDMAYA_EVALUATION,"ProxyShape::lockTransformAttribute prim path not valid '%s'\n", prim.GetPath().GetString().c_str());
    return false;
  }


  VtValue mayaPath = prim.GetCustomDataByKey(TfToken("MayaPath"));
  MObject lockObject;
  if (!mayaPath.IsEmpty())
  {
    MString pathStr = AL::maya::utils::convert(mayaPath.Get<std::string>());
    MSelectionList sl;
    MObject selObj;
    if (sl.add(pathStr) == MStatus::kSuccess)
    {
      sl.getDependNode(0, selObj);
    }
    if (selObj.hasFn(MFn::kTransform))
    {
      lockObject = selObj;
    }
  }
  else
  {
    std::vector<MObjectHandle> objHdls;
    context()->getMObjects(path, objHdls);
    for (auto objHdl : objHdls)
    {
      if (objHdl.isValid() && objHdl.object().hasFn(MFn::kTransform))
      {
        lockObject = objHdl.object();
        break;
      }
    }
  }

  if (lockObject.isNull())
    return false;


  MPlug t(lockObject, m_transformTranslate);
  MPlug r(lockObject, m_transformRotate);
  MPlug s(lockObject, m_transformScale);

  t.setLocked(lock);
  r.setLocked(lock);
  s.setLocked(lock);

  if (lock && MFnDependencyNode(lockObject).typeId() == AL_USDMAYA_TRANSFORM)
  {
    MPlug(lockObject, Transform::pushToPrim()).setBool(false);
  }
  TF_DEBUG_MSG(ALUSDMAYA_EVALUATION,"ProxyShape::lockTransformAttribute Setting lock for '%s'\n", prim.GetPath().GetString().c_str());
  return true;
}

//----------------------------------------------------------------------------------------------------------------------
void ProxyShape::constructLockPrims()
{
  TF_DEBUG(ALUSDMAYA_EVALUATION).Msg("ProxyShape::constructLockPrims\n");
  SdfPathSet primsNeedLock = m_lockTransformPrims;

  // add inherited lock prims if their parents are already in.
  for (auto inherited : m_lockInheritedPrims)
  {
    const SdfPath parentPath = inherited.GetParentPath();
    if (parentPath.IsEmpty())
      continue;
    auto parentIter = primsNeedLock.find(parentPath);
    if (parentIter != primsNeedLock.end())
    {
      auto lowerIter = std::lower_bound(parentIter, primsNeedLock.end(), inherited);
      primsNeedLock.insert(lowerIter, inherited);
    }
  }

  SdfPathVector primsToLock;
  primsToLock.reserve(primsNeedLock.size());
  SdfPathVector primsToUnlock;
  primsToUnlock.reserve(m_currentLockedPrims.size());
  std::set_difference(primsNeedLock.begin(), primsNeedLock.end(), m_currentLockedPrims.begin(),
                      m_currentLockedPrims.end(), std::back_inserter(primsToLock));
  std::set_difference(m_currentLockedPrims.begin(), m_currentLockedPrims.end(), primsNeedLock.begin(),
                      primsNeedLock.end(), std::back_inserter(primsToUnlock));

  for (auto lock : primsToLock)
  {
    if (lockTransformAttribute(lock, true))
    {
      m_currentLockedPrims.insert(lock);
    }
  }
  for (auto unlock : primsToUnlock)
  {
    if (lockTransformAttribute(unlock, false))
    {
      m_currentLockedPrims.erase(unlock);
    }
  }
}

//----------------------------------------------------------------------------------------------------------------------
void ProxyShape::onAttributeChanged(MNodeMessage::AttributeMessage msg, MPlug& plug, MPlug&, void* clientData)
{
  TF_DEBUG(ALUSDMAYA_EVALUATION).Msg("ProxyShape::onAttributeChanged\n");

  const SdfPath rootPath(std::string("/"));
  ProxyShape* proxy = (ProxyShape*)clientData;
  if(msg & MNodeMessage::kAttributeSet)
  {
    // Delay stage creation if opening a file, because we haven't created the LayerManager node yet
    if(plug == m_filePath || plug == m_assetResolverConfig)
    {
      if (MFileIO::isReadingFile())
      {
        m_unloadedProxyShapes.push_back(MObjectHandle(proxy->thisMObject()));
      }
      else
      {
        proxy->loadStage();
      }
    }
    else
    if(plug == m_primPath)
    {
      if(proxy->m_stage)
      {
        // Get the prim
        // If no primPath string specified, then use the pseudo-root.
        MString primPathStr = plug.asString();
        if (primPathStr.length())
        {
          proxy->m_path = SdfPath(AL::maya::utils::convert(primPathStr));
          UsdPrim prim = proxy->m_stage->GetPrimAtPath(proxy->m_path);
          if(!prim)
          {
            proxy->m_path = rootPath;
          }
        }
        else
        {
          proxy->m_path = rootPath;
        }
        proxy->constructGLImagingEngine();
      }
    }
    else
    if(plug == m_excludePrimPaths || plug == m_excludedTranslatedGeometry)
    {
      if(proxy->m_stage)
      {
        proxy->constructExcludedPrims();
      }
    }
  }
}

//----------------------------------------------------------------------------------------------------------------------
void ProxyShape::removeAttributeChangedCallback()
{
  TF_DEBUG(ALUSDMAYA_EVALUATION).Msg("ProxyShape::removeAttributeChangedCallback\n");
  if(m_attributeChanged != 0)
  {
    MMessage::removeCallback(m_attributeChanged);
    m_attributeChanged = 0;
  }
}

//----------------------------------------------------------------------------------------------------------------------
void ProxyShape::addAttributeChangedCallback()
{
  TF_DEBUG(ALUSDMAYA_EVALUATION).Msg("ProxyShape::addAttributeChangedCallback\n");
  if(m_attributeChanged == 0)
  {
    MObject obj = thisMObject();
    m_attributeChanged = MNodeMessage::addAttributeChangedCallback(obj, onAttributeChanged, (void*)this);
  }
}

//----------------------------------------------------------------------------------------------------------------------
void ProxyShape::postConstructor()
{
  TF_DEBUG(ALUSDMAYA_EVALUATION).Msg("ProxyShape::postConstructor\n");
  setRenderable(true);
  addAttributeChangedCallback();
}

//----------------------------------------------------------------------------------------------------------------------
bool ProxyShape::primHasExcludedParent(UsdPrim prim)
{
  TF_DEBUG(ALUSDMAYA_EVALUATION).Msg("ProxyShape::primHasExcludedParent\n");
  if(prim.IsValid())
  {
    SdfPath primPath = prim.GetPrimPath();
    TF_FOR_ALL(excludedPath, m_excludedTaggedGeometry)
    {
      if (primPath.HasPrefix(*excludedPath))
      {
        return true;
      }
    }
  }

  return false;
}

//----------------------------------------------------------------------------------------------------------------------

void ProxyShape::findTaggedPrims()
{
  findTaggedPrims(m_hierarchyIterationLogics);
}

//----------------------------------------------------------------------------------------------------------------------
void ProxyShape::findTaggedPrims(const HierarchyIterationLogics& iterationLogics)
{
  TF_DEBUG(ALUSDMAYA_EVALUATION).Msg("ProxyShape::iteratePrimHierarchy\n");
  if(!m_stage)
    return;

  for(auto hl : iterationLogics)
  {
    hl->preIteration();
  }

  MDagPath m_parentPath;
  for(fileio::TransformIterator it(m_stage, m_parentPath); !it.done(); it.next())
  {
    const UsdPrim& prim = it.prim();
    if(!prim.IsValid())
      continue;

    for(auto hl : iterationLogics)
    {
      hl->iteration(it, prim);
    }
  }

  for(auto hl : iterationLogics)
  {
    hl->postIteration();
  }
}

//----------------------------------------------------------------------------------------------------------------------
void ProxyShape::findExcludedGeometry()
{
  TF_DEBUG(ALUSDMAYA_EVALUATION).Msg("ProxyShape::findExcludedGeometry\n");
  if(!m_stage)
    return;

  m_findExcludedPrims.preIteration();
  MDagPath m_parentPath;

  for(fileio::TransformIterator it(m_stage, m_parentPath); !it.done(); it.next())
  {
    const UsdPrim& prim = it.prim();
    if(!prim.IsValid())
      continue;
    m_findExcludedPrims.iteration(it, prim);
  }

  m_findExcludedPrims.postIteration();
}

//----------------------------------------------------------------------------------------------------------------------
void ProxyShape::findSelectablePrims()
{
  TF_DEBUG(ALUSDMAYA_EVALUATION).Msg("ProxyShape::findSelectablePrims\n");
  if(!m_stage)
    return;

  m_findUnselectablePrims.preIteration();

  MDagPath m_parentPath;
  for(fileio::TransformIterator it(m_stage, m_parentPath); !it.done(); it.next())
  {
    const UsdPrim& prim = it.prim();
    if(!prim.IsValid())
      continue;

    m_findUnselectablePrims.iteration(it, prim);
  }

  m_findUnselectablePrims.postIteration();
}

//----------------------------------------------------------------------------------------------------------------------
MStatus ProxyShape::computeOutStageData(const MPlug& plug, MDataBlock& dataBlock)
{
  // create new stage data
  MObject data;
  StageData* usdStageData = createData<StageData>(StageData::kTypeId, data);
  if(!usdStageData)
  {
    return MS::kFailure;
  }

  // make sure a stage is loaded
  if (!m_stage)
  {
    loadStage();
  }
  // Set the output stage data params
  usdStageData->stage = m_stage;
  usdStageData->primPath = m_path;

  // set the cached output value, and flush
  MStatus status = outputDataValue(dataBlock, m_outStageData, usdStageData);
  if(!status)
  {
    return MS::kFailure;
  }
  return status;
}

//----------------------------------------------------------------------------------------------------------------------
bool ProxyShape::isStageValid() const
{
  TF_DEBUG(ALUSDMAYA_EVALUATION).Msg("ProxyShape::isStageValid\n");
  MDataBlock dataBlock = const_cast<ProxyShape*>(this)->forceCache();

  StageData* outData = inputDataValue<StageData>(dataBlock, m_outStageData);
  if(outData && outData->stage)
    return true;

  return false;
}

//----------------------------------------------------------------------------------------------------------------------
UsdStageRefPtr ProxyShape::getUsdStage() const
{
  TF_DEBUG(ALUSDMAYA_EVALUATION).Msg("ProxyShape::getUsdStage\n");

  MPlug plug(thisMObject(), m_outStageData);
  MObject data;
  plug.getValue(data);
  MFnPluginData fnData(data);
  StageData* outData = static_cast<StageData*>(fnData.data());
  if(outData)
  {
    return outData->stage;
  }
  return UsdStageRefPtr();
}

//----------------------------------------------------------------------------------------------------------------------
MStatus ProxyShape::computeOutputTime(const MPlug& plug, MDataBlock& dataBlock, MTime& currentTime)
{
  MTime inTime = inputTimeValue(dataBlock, m_time);
  MTime inTimeOffset = inputTimeValue(dataBlock, m_timeOffset);
  double inTimeScalar = inputDoubleValue(dataBlock, m_timeScalar);
  currentTime.setValue((inTime.as(MTime::uiUnit()) - inTimeOffset.as(MTime::uiUnit())) * inTimeScalar);
  return outputTimeValue(dataBlock, m_outTime, currentTime);
}

//----------------------------------------------------------------------------------------------------------------------
MStatus ProxyShape::compute(const MPlug& plug, MDataBlock& dataBlock)
{
  TF_DEBUG(ALUSDMAYA_EVALUATION).Msg("ProxyShape::compute %s\n", plug.name().asChar());
  MTime currentTime;
  if(plug == m_outTime)
  {
    return computeOutputTime(plug, dataBlock, currentTime);
  }
  else
  if(plug == m_outStageData)
  {
    MStatus status = computeOutputTime(MPlug(plug.node(), m_outTime), dataBlock, currentTime);
    if (m_drivenTransformsDirty)
    {
      computeDrivenAttributes(plug, dataBlock, currentTime);
    }
    return status == MS::kSuccess ? computeOutStageData(plug, dataBlock) : status;
  }
  return MPxSurfaceShape::compute(plug, dataBlock);
}

//----------------------------------------------------------------------------------------------------------------------
bool ProxyShape::isBounded() const
{
  return true;
}

//----------------------------------------------------------------------------------------------------------------------
MBoundingBox ProxyShape::boundingBox() const
{
  MStatus status;

  // Make sure outStage is up to date
  MDataBlock dataBlock = const_cast<ProxyShape*>(this)->forceCache();

  // This would seem to be superfluous? unless it is actually forcing a DG pull?
  MDataHandle outDataHandle = dataBlock.inputValue(m_outStageData, &status);
  (void)outDataHandle;
  CHECK_MSTATUS_AND_RETURN(status, MBoundingBox() );

  // XXX:aluk
  // If we could cheaply determine whether a stage only has static geometry,
  // we could make this value a constant one for that case, avoiding the
  // memory overhead of a cache entry per frame
  UsdTimeCode currTime = UsdTimeCode(inputDoubleValue(dataBlock, m_outTime));

  // RB: There must be a nicer way of doing this that avoids the map?
  // The time codes are likely to be ranged, so an ordered array + binary search would surely work?
  std::map<UsdTimeCode, MBoundingBox>::const_iterator cacheLookup = m_boundingBoxCache.find(currTime);
  if (cacheLookup != m_boundingBoxCache.end())
  {
    return cacheLookup->second;
  }

  GfBBox3d allBox;
  UsdPrim prim = getUsdPrim(dataBlock);
  if (prim)
  {
    UsdGeomImageable imageablePrim(prim);
    bool showGuides = inputBoolValue(dataBlock, m_displayGuides);
    bool showRenderGuides = inputBoolValue(dataBlock, m_displayRenderGuides);
    if (showGuides && showRenderGuides)
    {
      allBox = imageablePrim.ComputeUntransformedBound(
            currTime,
            UsdGeomTokens->default_,
            UsdGeomTokens->proxy,
            UsdGeomTokens->guide,
            UsdGeomTokens->render);
    }
    else
    if (showGuides && !showRenderGuides)
    {
      allBox = imageablePrim.ComputeUntransformedBound(
            currTime,
            UsdGeomTokens->default_,
            UsdGeomTokens->proxy,
            UsdGeomTokens->guide);
    }
    else if (!showGuides && showRenderGuides)
    {
      allBox = imageablePrim.ComputeUntransformedBound(
            currTime,
            UsdGeomTokens->default_,
            UsdGeomTokens->proxy,
            UsdGeomTokens->render);
    }
    else
    {
      allBox = imageablePrim.ComputeUntransformedBound(
            currTime,
            UsdGeomTokens->default_,
            UsdGeomTokens->proxy);
    }
  }
  else
  {
    return MBoundingBox();
  }

  // insert new cache entry
  MBoundingBox& retval = m_boundingBoxCache[currTime];

  // Convert to GfRange3d to MBoundingBox
  GfRange3d boxRange = allBox.ComputeAlignedBox();
  if (!boxRange.IsEmpty())
  {
    retval = MBoundingBox(MPoint(boxRange.GetMin()[0],
                                 boxRange.GetMin()[1],
                                 boxRange.GetMin()[2]),
                          MPoint(boxRange.GetMax()[0],
                                 boxRange.GetMax()[1],
                                 boxRange.GetMax()[2]));
  }
  else
  {
    retval = MBoundingBox(MPoint(-100000.0f, -100000.0f, -100000.0f), MPoint(100000.0f, 100000.0f, 100000.0f));
  }

  return retval;
}

//----------------------------------------------------------------------------------------------------------------------
void ProxyShape::unloadMayaReferences()
{
  TF_DEBUG(ALUSDMAYA_TRANSLATORS).Msg("ProxyShape::unloadMayaReferences called\n");
  MObjectArray references;
  for(auto it = m_requiredPaths.begin(), e = m_requiredPaths.end(); it != e; ++it)
  {
    MStatus status;
    MFnDependencyNode fn(it->second.node(), &status);
    if(status)
    {
      MPlug plug = fn.findPlug("message", &status);
      if(status)
      {
        MPlugArray plugs;
        plug.connectedTo(plugs, false, true);
        for(uint32_t i = 0; i < plugs.length(); ++i)
        {
          MObject temp = plugs[i].node();
          if(temp.hasFn(MFn::kReference))
          {
            MFnReference mfnRef(temp);
            MString referenceFilename = mfnRef.fileName(
                true /*resolvedName*/,
                true /*includePath*/,
                true /*includeCopyNumber*/);
            TF_DEBUG(ALUSDMAYA_EVALUATION).Msg("ProxyShape::unloadMayaReferences unloading %s\n", referenceFilename.asChar());
            MFileIO::unloadReferenceByNode(temp);
          }
        }
      }
    }
  }
}

//----------------------------------------------------------------------------------------------------------------------
MStatus ProxyShape::computeDrivenAttributes(const MPlug& plug, MDataBlock& dataBlock, const MTime& currentTime)
{
  TF_DEBUG(ALUSDMAYA_EVALUATION).Msg("ProxyShape::computeDrivenAttributes\n");
  m_drivenTransformsDirty = false;

  MArrayDataHandle drvTransArray = dataBlock.inputArrayValue(m_inDrivenTransformsData);
  uint32_t elemCnt = drvTransArray.elementCount();
  for (uint32_t elemIdx = 0; elemIdx < elemCnt; ++elemIdx)
  {
    drvTransArray.jumpToArrayElement(elemIdx);
    MDataHandle dtHandle = drvTransArray.inputValue();
    DrivenTransformsData* dtData = static_cast<DrivenTransformsData*>(dtHandle.asPluginData());
    if (!dtData)
      continue;

    proxy::DrivenTransforms& drivenTransforms = dtData->m_drivenTransforms;

    if (!drivenTransforms.drivenPrimPaths().empty())
    {
      if(!drivenTransforms.update(m_stage, currentTime))
      {
        MString command("failed to update driven prims on block: ");
        MGlobal::displayError(command + elemIdx);
      }
    }
  }
  return dataBlock.setClean(plug);
}

//----------------------------------------------------------------------------------------------------------------------
void ProxyShape::serialiseTransformRefs()
{
  triggerEvent("PreSerialiseTransformRefs");

  std::ostringstream oss;
  for(auto iter : m_requiredPaths)
  {
    MFnDagNode fn(iter.second.node());
    MDagPath path;
    fn.getPath(path);
    oss << path.fullPathName() << " "
        << iter.first.GetText() << " "
        << uint32_t(iter.second.required()) << " "
        << uint32_t(iter.second.selected()) << " "
        << uint32_t(iter.second.refCount()) << ";";
  }
  serializedRefCountsPlug().setString(oss.str().c_str());

  triggerEvent("PostSerialiseTransformRefs");
}

//----------------------------------------------------------------------------------------------------------------------
void ProxyShape::deserialiseTransformRefs()
{
  triggerEvent("PreDeserialiseTransformRefs");

  MString str = serializedRefCountsPlug().asString();
  MStringArray strs;
  str.split(';', strs);

  for(uint32_t i = 0, n = strs.length(); i < n; ++i)
  {
    if(strs[i].length())
    {
      MStringArray tstrs;
      strs[i].split(' ', tstrs);
      MString nodeName = tstrs[0];

      MSelectionList sl;
      if(sl.add(nodeName))
      {
        MObject node;
        if(sl.getDependNode(0, node))
        {
          MFnDependencyNode fn(node);
          if(fn.typeId() == AL_USDMAYA_TRANSFORM)
          {
            Transform* ptr = (Transform*)fn.userNode();
            const uint32_t required = tstrs[2].asUnsigned();
            const uint32_t selected = tstrs[3].asUnsigned();
            const uint32_t refCounts = tstrs[4].asUnsigned();
            SdfPath path(tstrs[1].asChar());
            m_requiredPaths.emplace(path, TransformReference(node, ptr, required, selected, refCounts));
          }
          else
          {
            const uint32_t required = tstrs[2].asUnsigned();
            const uint32_t selected = tstrs[3].asUnsigned();
            const uint32_t refCounts = tstrs[4].asUnsigned();
            SdfPath path(tstrs[1].asChar());
            m_requiredPaths.emplace(path, TransformReference(node, 0, required, selected, refCounts));
          }
        }
      }
    }
  }

  serializedRefCountsPlug().setString("");

  triggerEvent("PostDeserialiseTransformRefs");
}

//----------------------------------------------------------------------------------------------------------------------
ProxyShape::TransformReference::TransformReference(MObject mayaNode, Transform* node, uint32_t r, uint32_t s, uint32_t rc)
  : m_transform(node), m_node(mayaNode)
{
  m_required = r;
  m_selected = s;
  m_refCount = rc;
}

//----------------------------------------------------------------------------------------------------------------------
void ProxyShape::cleanupTransformRefs()
{
  for(auto it = m_requiredPaths.begin(); it != m_requiredPaths.end(); )
  {
    if(!it->second.selected() && !it->second.required() && !it->second.refCount())
    {
      m_requiredPaths.erase(it++);
    }
    else
    {
      ++it;
    }
  }
}

//----------------------------------------------------------------------------------------------------------------------
void ProxyShape::registerEvents()
{
  registerEvent("PreStageLoaded", AL::event::kUSDMayaEventType);
  registerEvent("PostStageLoaded", AL::event::kUSDMayaEventType);
  registerEvent("ConstructGLEngine", AL::event::kUSDMayaEventType);
  registerEvent("DestroyGLEngine", AL::event::kUSDMayaEventType);
  registerEvent("PreSelectionChanged", AL::event::kUSDMayaEventType);
  registerEvent("PostSelectionChanged", AL::event::kUSDMayaEventType);
  registerEvent("PreVariantChanged", AL::event::kUSDMayaEventType);
  registerEvent("PostVariantChanged", AL::event::kUSDMayaEventType);
  registerEvent("PreSerialiseContext", AL::event::kUSDMayaEventType, Global::postSave());
  registerEvent("PostSerialiseContext", AL::event::kUSDMayaEventType, Global::postSave());
  registerEvent("PreDeserialiseContext", AL::event::kUSDMayaEventType, Global::postRead());
  registerEvent("PostDeserialiseContext", AL::event::kUSDMayaEventType, Global::postRead());
  registerEvent("PreSerialiseTransformRefs", AL::event::kUSDMayaEventType, Global::postSave());
  registerEvent("PostSerialiseTransformRefs", AL::event::kUSDMayaEventType, Global::postSave());
  registerEvent("PreDeserialiseTransformRefs", AL::event::kUSDMayaEventType, Global::postRead());
  registerEvent("PostDeserialiseTransformRefs", AL::event::kUSDMayaEventType, Global::postRead());
  registerEvent("EditTargetChanged", AL::event::kUSDMayaEventType);
  registerEvent("SelectionStarted", AL::event::kUSDMayaEventType);
  registerEvent("SelectionEnded", AL::event::kUSDMayaEventType);
}

//----------------------------------------------------------------------------------------------------------------------
} // nodes
} // usdmaya
} // AL
//----------------------------------------------------------------------------------------------------------------------<|MERGE_RESOLUTION|>--- conflicted
+++ resolved
@@ -1125,11 +1125,7 @@
           newPrim.GetMetadata(Metadata::transformType, &transformType);
           if(newPrim && transformType.empty())
           {
-<<<<<<< HEAD
             tm->setPrim(newPrim);
-=======
-            tm->transform()->setPrim(newPrim, tm);
->>>>>>> ee8a1d84
           }
         }
         else
