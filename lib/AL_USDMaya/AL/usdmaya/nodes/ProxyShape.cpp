--- conflicted
+++ resolved
@@ -728,15 +728,9 @@
 
     m_complexity = addInt32Attr("complexity", "cplx", 0, kCached | kConnectable | kReadable | kWritable | kAffectsAppearance | kKeyable | kStorable);
     setMinMax(m_complexity, 0, 8, 0, 4);
-<<<<<<< HEAD
-    m_outStageData = addDataAttr("outStageData", "od", StageData::kTypeId, kInternal | kReadable | kWritable | kAffectsAppearance);
+    m_outStageData = addDataAttr("outStageData", "od", StageData::kTypeId, kConnectable | kReadable | kWritable | kAffectsAppearance);
     m_displayGuides = addBoolAttr("displayGuides", "dg", false, kCached | kKeyable | kWritable | kAffectsAppearance | kStorable | kInternal);
     m_displayRenderGuides = addBoolAttr("displayRenderGuides", "drg", false, kCached | kKeyable | kWritable | kAffectsAppearance | kStorable | kInternal);
-=======
-    m_outStageData = addDataAttr("outStageData", "od", StageData::kTypeId, kConnectable | kReadable | kWritable | kAffectsAppearance);
-    m_displayGuides = addBoolAttr("displayGuides", "dg", false, kCached | kKeyable | kWritable | kAffectsAppearance | kStorable);
-    m_displayRenderGuides = addBoolAttr("displayRenderGuides", "drg", false, kCached | kKeyable | kWritable | kAffectsAppearance | kStorable);
->>>>>>> ee8a1d84
     m_unloaded = addBoolAttr("unloaded", "ul", false, kCached | kKeyable | kWritable | kAffectsAppearance | kStorable);
     m_serializedTrCtx = addStringAttr("serializedTrCtx", "srtc", kReadable|kWritable|kStorable|kHidden);
 
