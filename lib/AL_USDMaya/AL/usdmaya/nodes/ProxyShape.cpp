--- conflicted
+++ resolved
@@ -1848,11 +1848,8 @@
   // Delay stage creation if opening a file, because we haven't created the LayerManager node yet
   if(plug == m_filePath || plug == m_assetResolverConfig)
   {
-<<<<<<< HEAD
-=======
     // TODO: make m_filePath updates respect m_ignoringUpdates
 
->>>>>>> 79811bc3
     // can't use dataHandle.datablock(), as this is a temporary datahandle
     MDataBlock datablock = forceCache();
     AL_MAYA_CHECK_ERROR_RETURN_VAL(outputStringValue(datablock, m_filePath, dataHandle.asString()),
@@ -1871,10 +1868,7 @@
   else
   if(plug == m_primPath)
   {
-<<<<<<< HEAD
-=======
     // TODO: make m_primPath updates respect m_ignoringUpdates
->>>>>>> 79811bc3
     clearBoundingBoxCache();
 
     // can't use dataHandle.datablock(), as this is a temporary datahandle
@@ -1918,8 +1912,6 @@
     {
       constructExcludedPrims();
     }
-<<<<<<< HEAD
-=======
   }
   else
   if(plug == m_pauseUpdates)
@@ -1931,7 +1923,6 @@
       // If we've turned off ignoring updates, we need to do a resync
       resync(m_path);
     }
->>>>>>> 79811bc3
     return true;
   }
   else
@@ -1948,15 +1939,11 @@
 //----------------------------------------------------------------------------------------------------------------------
 bool ProxyShape::getInternalValue(const MPlug& plug, MDataHandle& dataHandle)
 {
-<<<<<<< HEAD
-  // Not sure if this is needed... don't know behavior of default implementation?
-=======
   if(plug == m_pauseUpdates)
   {
     dataHandle.set(m_ignoringUpdates);
     return true;
   }
->>>>>>> 79811bc3
   return false;
 }
 
