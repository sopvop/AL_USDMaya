//
// Copyright 2017 Animal Logic
//
// Licensed under the Apache License, Version 2.0 (the "License");
// you may not use this file except in compliance with the License.//
// You may obtain a copy of the License at
//
//     http://www.apache.org/licenses/LICENSE-2.0
//
// Unless required by applicable law or agreed to in writing, software
// distributed under the License is distributed on an "AS IS" BASIS,
// WITHOUT WARRANTIES OR CONDITIONS OF ANY KIND, either express or implied.
// See the License for the specific language governing permissions and
// limitations under the License.
//
#pragma once
<<<<<<< HEAD
=======

#include "../Api.h"

#include "AL/usdmaya/TransformOperation.h"

>>>>>>> c053bf07
#include "maya/MPxTransformationMatrix.h"
#include "maya/MPxTransform.h"

#include "pxr/pxr.h"
#include "pxr/usd/usdGeom/xform.h"
#include "pxr/usd/usdGeom/xformCommonAPI.h"
#include "usdMaya/xformStack.h"

#include <unordered_set>

PXR_NAMESPACE_USING_DIRECTIVE

namespace AL {
namespace usdmaya {
namespace nodes {

//----------------------------------------------------------------------------------------------------------------------
/// \brief  This class provides a transformation matrix that allows you to apply tweaks over some read only
///         transformation information extracted from a UsdPrim. Currently each tweak is a simple offset over the values
///         contained within the UsdPrim.
/// \ingroup nodes
//----------------------------------------------------------------------------------------------------------------------
class TransformationMatrix
  : public MPxTransformationMatrix
{
  UsdPrim m_prim;
  UsdGeomXform m_xform;
  UsdTimeCode m_time;
  std::vector<UsdGeomXformOp> m_xformops;
  PxrUsdMayaXformStack::OpClassList m_orderedOps;
  std::vector<size_t> m_orderedOpMayaIndices;
  MObject m_transformNode;

  // tweak values. These are applied on top of the USD transform values to produce the final result.
  MVector m_scaleTweak;
  MEulerRotation m_rotationTweak;
  MVector m_translationTweak;
  MVector m_shearTweak;
  MPoint m_scalePivotTweak;
  MVector m_scalePivotTranslationTweak;
  MPoint m_rotatePivotTweak;
  MVector m_rotatePivotTranslationTweak;
  MQuaternion m_rotateOrientationTweak;

  // values read in from USD
  MVector m_scaleFromUsd;
  MEulerRotation m_rotationFromUsd;
  MVector m_translationFromUsd;
  MVector m_shearFromUsd;
  MPoint m_scalePivotFromUsd;
  MVector m_scalePivotTranslationFromUsd;
  MPoint m_rotatePivotFromUsd;
  MVector m_rotatePivotTranslationFromUsd;
  MQuaternion m_rotateOrientationFromUsd;

  // post-transform translation value applied in object space after all other transformations
  MVector m_localTranslateOffset;

  // methods that will insert a transform op into the ordered queue of operations, if for some.
  MStatus insertTranslateOp();
  MStatus insertScaleOp();
  MStatus insertShearOp();
  MStatus insertScalePivotOp();
  MStatus insertScalePivotTranslationOp();
  MStatus insertRotateOp();
  MStatus insertRotatePivotOp();
  MStatus insertRotatePivotTranslationOp();
  MStatus insertRotateAxesOp();

  enum Flags
  {
    // describe which components are animated
    kAnimatedScale = 1 << 0,
    kAnimatedRotation = 1 << 1,
    kAnimatedTranslation = 1 << 2,
    kAnimatedMatrix = 1 << 3,
    kAnimatedShear = 1 << 4,

    // are the transform ops coming from a matrix, the maya schema, the common schema,
    // or none of the above (no flags set)?
    kFromMatrix = 1 << 8,
    kFromMayaSchema = 1 << 9,
    kSinglePivotSchema = 1 << 10,
    kAnyKnownSchema = kFromMatrix | kFromMayaSchema | kSinglePivotSchema,

    // which transform components are present in the prim?
    kPrimHasScale = 1 << 16,
    kPrimHasRotation = 1 << 17,
    kPrimHasTranslation = 1 << 18,
    kPrimHasShear = 1 << 19,
    kPrimHasScalePivot = 1 << 20,
    kPrimHasScalePivotTranslate = 1 << 21,
    kPrimHasRotatePivot = 1 << 22,
    kPrimHasRotatePivotTranslate = 1 << 23,
    kPrimHasRotateAxes = 1 << 24,
    kPrimHasPivot = 1 << 25,
    kPrimHasTransform = 1 << 26,

    kPushToPrimEnabled = 1 << 28,
    kInheritsTransform = 1 << 29,

    kPushPrimToMatrix = 1 << 30,
    kReadAnimatedValues = 1 << 31,

    kAnimationMask = kAnimatedShear | kAnimatedScale | kAnimatedRotation | kAnimatedTranslation | kAnimatedMatrix,

    // Most of these flags are calculated based on reading the usd prim; however, a few are driven
    // "externally" (ie, from attributes on the controlling transform node), and should NOT be reset
    // when we're re-initializing (ie, in setPrim)
    kPreservationMask = kPushToPrimEnabled | kReadAnimatedValues
  };
  uint32_t m_flags = 0;

  bool internal_readVector(MVector& result, const UsdGeomXformOp& op) { return readVector(result, op, getTimeCode()); }
  bool internal_readShear(MVector& result, const UsdGeomXformOp& op) { return readShear(result, op, getTimeCode()); }
  bool internal_readPoint(MPoint& result, const UsdGeomXformOp& op) { return readPoint(result, op, getTimeCode()); }
  bool internal_readRotation(MEulerRotation& result, const UsdGeomXformOp& op) { return readRotation(result, op, getTimeCode()); }
  double internal_readDouble(const UsdGeomXformOp& op) { return readDouble(op, getTimeCode()); }
  bool internal_readMatrix(MMatrix& result, const UsdGeomXformOp& op) { return readMatrix(result, op, getTimeCode()); }

  bool internal_pushVector(const MVector& result, UsdGeomXformOp& op) { return pushVector(result, op, getTimeCode()); }
  bool internal_pushPoint(const MPoint& result, UsdGeomXformOp& op) { return pushPoint(result, op, getTimeCode()); }
  bool internal_pushRotation(const MEulerRotation& result, UsdGeomXformOp& op) { return pushRotation(result, op, getTimeCode()); }
  void internal_pushDouble(const double result, UsdGeomXformOp& op) { pushDouble(result, op, getTimeCode()); }
  bool internal_pushShear(const MVector& result, UsdGeomXformOp& op) { return pushShear(result, op, getTimeCode()); }
  bool internal_pushMatrix(const MMatrix& result, UsdGeomXformOp& op) { return pushMatrix(result, op, getTimeCode()); }

public:

  /// \brief  Return a static reference to a Xform Stack similar to the MayaStack, but with a single pivot
  ///         Exists as a "bridge" between the CommonStack and the MayaStack. Having this stack allows
  ///         this plugin to keep using the "original" xform ops as much as possible, until required
  ///         to change them; otherwise, as soon as any non-CommonStack-compatible op was inserted, we
  ///         would need to switch to a MayaStack, which would mean splitting the singular pivot to
  ///         separate rotatePivot and scalePivot.
  /// return  A PxrUsdMayaXformStack that is similar to a MayaStack, but with a single pivot; a MayaStack
  ///         and will have an equivalent MayaSinglePivotStack if the rotatePivot == scalePivot
  static const PxrUsdMayaXformStack& MayaSinglePivotStack();

  /// \brief  sets the MObject for the transform
  /// \param  object the MObject for the custom transform node
  void setMObject(const MObject object)
    { m_transformNode = object; }

  /// \brief  checks to see whether the transform attribute is locked
  /// \return true if the translate attribute is locked
  bool isTranslateLocked()
    {
      MPlug plug(m_transformNode, MPxTransform::translate);
      return plug.isLocked() ||
             plug.child(0).isLocked() ||
             plug.child(1).isLocked() ||
             plug.child(2).isLocked();
    }

  /// \brief  checks to see whether the rotate attribute is locked
  /// \return true if the rotate attribute is locked
  bool isRotateLocked()
    {
      MPlug plug(m_transformNode, MPxTransform::rotate);
      return plug.isLocked() ||
             plug.child(0).isLocked() ||
             plug.child(1).isLocked() ||
             plug.child(2).isLocked();
    }

  /// \brief  checks to see whether the scale attribute is locked
  /// \return true if the scale attribute is locked
  bool isScaleLocked()
    {
      MPlug plug(m_transformNode, MPxTransform::scale);
      return plug.isLocked() ||
             plug.child(0).isLocked() ||
             plug.child(1).isLocked() ||
             plug.child(2).isLocked();
    }

  /// \brief  helper method. Reads a vector from the transform op specified at the requested timecode
  /// \param  result the returned result
  /// \param  op the transformation op to read from
  /// \param  timeCode the time at which to query the transform value
  /// return  true if read ok
  static bool readVector(MVector& result, const UsdGeomXformOp& op, UsdTimeCode timeCode = UsdTimeCode::EarliestTime());

  /// \brief  helper method. Reads a shear value from the transform op specified at the requested timecode
  /// \param  result the returned result
  /// \param  op the transformation op to read from
  /// \param  timeCode the time at which to query the transform value
  /// return  true if read ok
  static bool readShear(MVector& result, const UsdGeomXformOp& op, UsdTimeCode timeCode = UsdTimeCode::EarliestTime());

  /// \brief  helper method. Reads a point from the transform op specified at the requested timecode
  /// \param  result the returned result
  /// \param  op the transformation op to read from
  /// \param  timeCode the time at which to query the transform value
  /// return  true if read ok
  static bool readPoint(MPoint& result, const UsdGeomXformOp& op, UsdTimeCode timeCode = UsdTimeCode::EarliestTime());

  /// \brief  helper method. Reads an euler rotation from the transform op specified at the requested timecode
  /// \param  result the returned result
  /// \param  op the transformation op to read from
  /// \param  timeCode the time at which to query the transform value
  /// return  true if read ok
  static bool readRotation(MEulerRotation& result, const UsdGeomXformOp& op, UsdTimeCode timeCode = UsdTimeCode::EarliestTime());

  /// \brief  helper method. Reads a double from the transform op specified at the requested timecode (typically RotateX / rotateY values)
  /// \param  op the transformation op to read from
  /// \param  timeCode the time at which to query the transform value
  /// return  the returned value
  static double readDouble(const UsdGeomXformOp& op, UsdTimeCode timeCode = UsdTimeCode::EarliestTime());

  /// \brief  helper method. Reads a matrix from the transform op specified at the requested timecode
  /// \param  result the returned result
  /// \param  op the transformation op to read from
  /// \param  timeCode the time at which to query the transform value
  /// return  true if read ok
  static bool readMatrix(MMatrix& result, const UsdGeomXformOp& op, UsdTimeCode timeCode = UsdTimeCode::EarliestTime());

  /// \brief  helper method. Pushes a vector into the transform op specified at the requested timecode
  /// \param  input the new value to insert into the transform operation
  /// \param  op the transformation op to write into
  /// \param  timeCode the time at which to set the transform value
  /// return  true if written ok
  static bool pushVector(const MVector& input, UsdGeomXformOp& op, UsdTimeCode timeCode = UsdTimeCode::Default());

  /// \brief  helper method. Pushes a point into the transform op specified at the requested timecode
  /// \param  input the new value to insert into the transform operation
  /// \param  op the transformation op to write into
  /// \param  timeCode the time at which to set the transform value
  /// return  true if written ok
  static bool pushPoint(const MPoint& input, UsdGeomXformOp& op, UsdTimeCode timeCode = UsdTimeCode::Default());

  /// \brief  helper method. Pushes a vector into the transform op specified at the requested timecode
  /// \param  input the new value to insert into the transform operation
  /// \param  op the transformation op to write into
  /// \param  timeCode the time at which to set the transform value
  /// return  true if written ok
  static bool pushRotation(const MEulerRotation& input, UsdGeomXformOp& op, UsdTimeCode timeCode = UsdTimeCode::Default());

  /// \brief  helper method. Pushes a double into the transform op specified at the requested timecode (typically for RotateX / RotateY)
  /// \param  input the new value to insert into the transform operation
  /// \param  op the transformation op to write into
  /// \param  timeCode the time at which to set the transform value
  /// return  true if written ok
  static void pushDouble(const double input, UsdGeomXformOp& op, UsdTimeCode timeCode = UsdTimeCode::Default());

  /// \brief  helper method. Pushes a shear into the transform op specified at the requested timecode
  /// \param  input the new value to insert into the transform operation
  /// \param  op the transformation op to write into
  /// \param  timeCode the time at which to set the transform value
  /// return  true if written ok
  static bool pushShear(const MVector& input, UsdGeomXformOp& op, UsdTimeCode timeCode = UsdTimeCode::Default());

  /// \brief  helper method. Pushes a matrix into the transform op specified at the requested timecode
  /// \param  input the new value to insert into the transform operation
  /// \param  op the transformation op to write into
  /// \param  timeCode the time at which to set the transform value
  /// return  true if written ok
  static bool pushMatrix(const MMatrix& input, UsdGeomXformOp& op, UsdTimeCode timeCode = UsdTimeCode::Default());

  /// \brief  the type ID of the transformation matrix
  AL_USDMAYA_PUBLIC
  static const MTypeId kTypeId;

  /// \brief  create an instance of  this transformation matrix
  /// \return a new instance of this transformation matrix
  AL_USDMAYA_PUBLIC
  static MPxTransformationMatrix* creator();

  /// \brief  ctor
  TransformationMatrix();

  /// \brief  ctor
  /// \param  prim the USD prim that this matrix should represent
  TransformationMatrix(const UsdPrim& prim);

  /// \brief  set the prim that this transformation matrix will read/write to.
  ///         Renamed to "setPrimInternal" to emphasize that you should generally use
  ///         Transform::setPrim (and only it will call setPrimInternal)
  /// \param  prim the prim
  void setPrimInternal(const UsdPrim& prim);

  /// \brief  If set to true, modifications to these transform attributes will be pushed back onto the original prim.
  /// \param  enabled true will cause changes to this transform update the values on the USD prim. False will mean that
  ///         the changes are simply cached internally.
  /// \param  enabled true to write values to the usd prim when changed, false to treat the usd prim as read only.
  void enablePushToPrim(bool enabled);

  /// \brief  If set to true, transform values will target the animated key-frame values in the prim. If set to false,
  ///         the transform values will target the default attribute values.
  /// \param  enabled true to target animated values, false to target the default.
  void enableReadAnimatedValues(bool enabled);

  /// \brief  Returns the timecode to use when pushing the transform values to the USD prim. If readFromTimeline flag
  ///         is set to true, then the timecode will be read from the incoming time attribute on the transform node.
  ///         If readFromTimeline is false, then the timecode will be the magic 'modify default values' timecode,
  ///         and animation data will not be affected (only the default values found in the USD prim)
  /// \return the timecode to use when pushing transform values to the USD prim
  inline UsdTimeCode getTimeCode()
    { return readAnimatedValues() ? m_time : UsdTimeCode::Default(); }

  /// \brief  Applies a local space translation offset to the computed matrix. Useful for positioning objects on a
  ///         table.
  /// \param  localTranslateOffset the local space offset to apply to the transform.
  inline void setLocalTranslationOffset(const MVector& localTranslateOffset)
    { m_localTranslateOffset = localTranslateOffset; }

  /// \brief  return the prim this transform matrix is attached to
  /// \return the prim this transform matrix is controlling
  inline const UsdPrim& prim() const
    { return m_prim; }

  //--------------------------------------------------------------------------------------------------------------------
  /// \name  Query flags
  //--------------------------------------------------------------------------------------------------------------------

  /// \brief  does the prim have animated scale?
  inline bool hasAnimation() const
    { return (kAnimationMask & m_flags) != 0; }

  /// \brief  does the prim have animated scale?
  inline bool hasAnimatedScale() const
    { return (kAnimatedScale & m_flags) != 0; }

  /// \brief  does the prim have animated shear?
  inline bool hasAnimatedShear() const
    { return (kAnimatedShear & m_flags) != 0; }

  /// \brief  does the prim have animated translation?
  inline bool hasAnimatedTranslation() const
    { return (kAnimatedTranslation & m_flags) != 0; }

  /// \brief  does the prim have animated rotation?
  inline bool hasAnimatedRotation() const
    { return (kAnimatedRotation & m_flags) != 0; }

  /// \brief  does the prim have an animated matrix only?
  inline bool hasAnimatedMatrix() const
    { return (kAnimatedMatrix & m_flags) != 0; }

  /// \brief  does the UsdGeomXform have a scale transform op?
  inline bool primHasScale() const
    { return (kPrimHasScale & m_flags) != 0; }

  /// \brief  does the UsdGeomXform have a rotation transform op?
  inline bool primHasRotation() const
    { return (kPrimHasRotation & m_flags) != 0; }

  /// \brief  does the UsdGeomXform have a translation transform op?
  inline bool primHasTranslation() const
    { return (kPrimHasTranslation & m_flags) != 0; }

  /// \brief  does the UsdGeomXform have a shear transform op?
  inline bool primHasShear() const
    { return (kPrimHasShear & m_flags) != 0; }

  /// \brief  does the UsdGeomXform have a scale pivot op?
  inline bool primHasScalePivot() const
    { return (kPrimHasScalePivot & m_flags) != 0; }

  /// \brief  does the UsdGeomXform have a scale pivot translate op?
  inline bool primHasScalePivotTranslate() const
    { return (kPrimHasScalePivotTranslate & m_flags) != 0; }

  /// \brief  does the UsdGeomXform have a rotate pivot op?
  inline bool primHasRotatePivot() const
    { return (kPrimHasRotatePivot & m_flags) != 0; }

  /// \brief  does the UsdGeomXform have a rotate pivot translate op?
  inline bool primHasRotatePivotTranslate() const
    { return (kPrimHasRotatePivotTranslate & m_flags) != 0; }

  /// \brief  does the UsdGeomXform have a rotation axes op?
  inline bool primHasRotateAxes() const
    { return (kPrimHasRotateAxes & m_flags) != 0; }

  /// \brief  does the UsdGeomXform have a pixar pivot op?
  inline bool primHasPivot() const
    { return (kPrimHasPivot & m_flags) != 0; }

  /// \brief  does the UsdGeomXform have a transform matrix op?
  inline bool primHasTransform() const
    { return (kPrimHasTransform & m_flags) != 0; }

  /// \brief  should we read the animated keyframes or the defaults?
  inline bool readAnimatedValues() const
    { return (kReadAnimatedValues & m_flags) != 0; }

  /// \brief  Is this transform set to write back onto the USD prim
  inline bool pushToPrimEnabled() const
    { return (kPushToPrimEnabled & m_flags) != 0; }

  /// \brief  Is this prim writing back to a matrix (true) or to components (false)
  inline bool pushPrimToMatrix() const
    { return (kPushPrimToMatrix & m_flags) != 0; }

  /// \brief  Is this transform set to write back onto the USD prim, and is it currently possible?
  inline bool pushToPrimAvailable() const
    { return pushToPrimEnabled() && m_prim.IsValid(); }

  //--------------------------------------------------------------------------------------------------------------------
  /// \name  Convert To-From USD primitive
  //--------------------------------------------------------------------------------------------------------------------

  /// \brief  this method inspects the UsdGeomXform to find out:
  ///         -# what schema is being used (Maya, Pxr, or just a matrix)
  ///         -# which transformation components are present (e.g. scale, rotate, etc).
  ///         -# which, if any, of those components are animated.
  /// \param  readFromPrim if true, the maya attribute values will be updated from those found on the USD prim
  /// \param  node the transform node to which this matrix belongs (and where the USD prim will be extracted from)
  void initialiseToPrim(bool readFromPrim = true, Transform* node = 0);

  /// \brief  this method updates the internal transformation components to the given time. Only the Transform node
  ///         should need to call this method
  /// \param  time the new timecode
  void updateToTime(const UsdTimeCode& time);

  /// \brief  pushes any modifications on the matrix back onto the UsdPrim
  void pushToPrim();

private:
  /// Used to populate m_orderedOpMayaIndices when it is actually needed
  /// (since many / most xforms will never be altered, would be waste to
  /// do this for all xforms)
  void buildOrderedOpMayaIndices();

  /// Will see if we need to split a singular pivot (from a CommonStack) into separate
  /// rotatePivot and scalePivot (from a MayaStack), and do so if needed.  The return
  /// result will be false if a "normal" rotatePivot or scalePivot insertOp should proceed,
  /// and true if it is no longer needed.
  ///
  /// More precisely, it will be true if EITHER:
  /// a) it already has a singular pivot, and no split is needed (because the rotatePivot
  ///    and scale pivot are the same)
  /// OR
  /// b) it has a singular pivot, but the rotatePivot and scalePivot have diverged; in this
  ///    case, it will remove the singular pivot, and insert both a rotatePivot and scalePivot...
  ///    in which case, we no longer need to insert a rotatePivot or scalePivot, because
  ///    this function has inserted both for you
  bool splitPivotIfNeeded();

  MStatus removeOp(
      const TfToken& opName,
      Flags oldFlag);

  // Used by various insert*Op methods
  MStatus insertOp(
      UsdGeomXformOp::Type opType,
      UsdGeomXformOp::Precision precision,
      const TfToken& opName,
      Flags newFlag,
      bool insertAtBeginning=false);

  //  Translation methods:
  MStatus translateTo(const MVector &vector, MSpace::Space = MSpace::kTransform) override;
  MStatus translateBy(const MVector &vector, MSpace::Space = MSpace::kTransform) override;

  //  Scale methods:
  MStatus scaleTo(const MVector &, MSpace::Space = MSpace::kTransform) override;
  MStatus scaleBy(const MVector &, MSpace::Space = MSpace::kTransform) override;

  //  Shear methods:
  MStatus shearTo(const MVector& shear, MSpace::Space = MSpace::kTransform) override;
  MStatus shearBy(const MVector& shear, MSpace::Space = MSpace::kTransform) override;

  //  Scale pivot methods:
  MStatus setScalePivot(const MPoint &, MSpace::Space = MSpace::kTransform, bool balance = true) override;
  MStatus setScalePivotTranslation(const MVector &vector, MSpace::Space = MSpace::kTransform) override;

  //  Rotate pivot methods:
  MStatus setRotatePivot(const MPoint &, MSpace::Space = MSpace::kTransform, bool balance = true) override;
  MStatus setRotatePivotTranslation(const MVector &vector, MSpace::Space = MSpace::kTransform) override;

  //  Rotate order methods:
  MStatus setRotationOrder(MTransformationMatrix::RotationOrder, bool preserve = true) override;

  //  Rotation methods:
  MStatus rotateTo(const MQuaternion &q, MSpace::Space = MSpace::kTransform) override;
  MStatus rotateBy(const MQuaternion &q, MSpace::Space = MSpace::kTransform) override;
  MStatus rotateTo(const MEulerRotation &e, MSpace::Space = MSpace::kTransform) override;
  MStatus rotateBy(const MEulerRotation &e, MSpace::Space = MSpace::kTransform) override;
  MStatus setRotateOrientation(const MQuaternion &q, MSpace::Space = MSpace::kTransform, bool balance = true) override;
  MStatus setRotateOrientation(const MEulerRotation &euler, MSpace::Space = MSpace::kTransform, bool balance = true) override;

  //  Compute matrix result
  MMatrix asMatrix() const override;
  MMatrix asMatrix(double percent) const override;
};

//----------------------------------------------------------------------------------------------------------------------
} // nodes
} // usdmaya
} // AL
//----------------------------------------------------------------------------------------------------------------------<|MERGE_RESOLUTION|>--- conflicted
+++ resolved
@@ -14,14 +14,9 @@
 // limitations under the License.
 //
 #pragma once
-<<<<<<< HEAD
-=======
 
 #include "../Api.h"
 
-#include "AL/usdmaya/TransformOperation.h"
-
->>>>>>> c053bf07
 #include "maya/MPxTransformationMatrix.h"
 #include "maya/MPxTransform.h"
 
