//
// Copyright 2017 Animal Logic
//
// Licensed under the Apache License, Version 2.0 (the "License");
// you may not use this file except in compliance with the License.//
// You may obtain a copy of the License at
//
//     http://www.apache.org/licenses/LICENSE-2.0
//
// Unless required by applicable law or agreed to in writing, software
// distributed under the License is distributed on an "AS IS" BASIS,
// WITHOUT WARRANTIES OR CONDITIONS OF ANY KIND, either express or implied.
// See the License for the specific language governing permissions and
// limitations under the License.
//
#include "AL/usdmaya/StageData.h"
#include "AL/usdmaya/TypeIDs.h"
#include "AL/usdmaya/DebugCodes.h"
#include "AL/usdmaya/nodes/Transform.h"
#include "AL/usdmaya/nodes/TransformationMatrix.h"

#include "maya/MBoundingBox.h"
#include "maya/MDataBlock.h"
#include "maya/MEvaluationNodeIterator.h"
#include "maya/MGlobal.h"
#include "maya/MNodeMessage.h"
#include "maya/MPlugArray.h"
#include "maya/MPxTransformationMatrix.h"
#include "maya/MPxTransform.h"
#include "maya/MTime.h"

#include "pxr/base/tf/fileUtils.h"
#include "pxr/usd/usd/stageCacheContext.h"
#include "pxr/usd/usdGeom/imageable.h"
#include "pxr/usd/usdGeom/tokens.h"
#include "pxr/usd/usdGeom/mesh.h"
#include "pxr/usd/usdUtils/stageCache.h"

namespace AL {
namespace usdmaya {
namespace nodes {

//----------------------------------------------------------------------------------------------------------------------
AL_MAYA_DEFINE_NODE(Transform, AL_USDMAYA_TRANSFORM, AL_usdmaya);

//----------------------------------------------------------------------------------------------------------------------
MObject Transform::m_primPath = MObject::kNullObj;
MObject Transform::m_inStageData = MObject::kNullObj;
MObject Transform::m_time = MObject::kNullObj;
MObject Transform::m_timeOffset = MObject::kNullObj;
MObject Transform::m_timeScalar = MObject::kNullObj;
MObject Transform::m_outTime = MObject::kNullObj;
MObject Transform::m_localTranslateOffset = MObject::kNullObj;
MObject Transform::m_pushToPrim = MObject::kNullObj;
MObject Transform::m_readAnimatedValues = MObject::kNullObj;

// I may need to worry about transforms being deleted accidentally.
// I'm not sure how best to do this
//----------------------------------------------------------------------------------------------------------------------
void Transform::postConstructor()
{
  transform()->setMObject(thisMObject());
}

//----------------------------------------------------------------------------------------------------------------------
Transform::Transform()
{
}

//----------------------------------------------------------------------------------------------------------------------
Transform::~Transform()
{
}

//----------------------------------------------------------------------------------------------------------------------
MPxTransformationMatrix* Transform::createTransformationMatrix()
{
  TF_DEBUG(ALUSDMAYA_EVALUATION).Msg("Transform::createTransformationMatrix\n");
  return new TransformationMatrix;
}

//----------------------------------------------------------------------------------------------------------------------
MStatus Transform::initialise()
{
  TF_DEBUG(ALUSDMAYA_EVALUATION).Msg("Transform::initialise\n");
  const char* const errorString = "Transform::initialise";
  try
  {
    setNodeType(kTypeName);

    addFrame("USD Prim Information");
    m_primPath = addStringAttr("primPath", "pp", kReadable | kWritable | kStorable | kConnectable | kAffectsWorldSpace, true);
    m_inStageData = addDataAttr("inStageData", "isd", StageData::kTypeId, kWritable | kStorable | kConnectable | kHidden | kAffectsWorldSpace);

    addFrame("USD Timing Information");
    m_time = addTimeAttr("time", "tm", MTime(0.0), kKeyable | kConnectable | kReadable | kWritable | kStorable | kAffectsWorldSpace);
    m_timeOffset = addTimeAttr("timeOffset", "tmo", MTime(0.0), kKeyable | kConnectable | kReadable | kWritable | kStorable | kAffectsWorldSpace);
    m_timeScalar = addDoubleAttr("timeScalar", "tms", 1.0, kKeyable | kConnectable | kReadable | kWritable | kStorable | kAffectsWorldSpace);
    m_outTime = addTimeAttr("outTime", "otm", MTime(0.0), kConnectable | kReadable | kAffectsWorldSpace);

    addFrame("USD Experimental Features");
    m_localTranslateOffset = addVectorAttr("localTranslateOffset", "lto", MVector(0,0,0), kReadable | kWritable | kStorable | kConnectable | kAffectsWorldSpace);
    m_pushToPrim = addBoolAttr("pushToPrim", "ptp", false, kReadable | kWritable | kStorable);
    m_readAnimatedValues = addBoolAttr("readAnimatedValues", "rav", true, kReadable | kWritable | kStorable | kAffectsWorldSpace);

    mustCallValidateAndSet(m_time);
    mustCallValidateAndSet(m_timeOffset);
    mustCallValidateAndSet(m_timeScalar);
    mustCallValidateAndSet(m_localTranslateOffset);
    mustCallValidateAndSet(m_pushToPrim);
    mustCallValidateAndSet(m_primPath);
    mustCallValidateAndSet(m_readAnimatedValues);
    mustCallValidateAndSet(m_inStageData);

    AL_MAYA_CHECK_ERROR(attributeAffects(m_time, rotate), errorString);
    AL_MAYA_CHECK_ERROR(attributeAffects(m_time, scale), errorString);
    AL_MAYA_CHECK_ERROR(attributeAffects(m_time, translate), errorString);
    AL_MAYA_CHECK_ERROR(attributeAffects(m_time, matrix), errorString);
    AL_MAYA_CHECK_ERROR(attributeAffects(m_time, worldMatrix), errorString);
  }
  catch(const MStatus& status)
  {
    return status;
  }

  addBaseTemplate("AEtransformMain");
  addBaseTemplate("AEtransformNoScroll");
  addBaseTemplate("AEtransformSkinCluster");
  generateAETemplate();

  return MS::kSuccess;
}

//----------------------------------------------------------------------------------------------------------------------
MStatus Transform::compute(const MPlug& plug, MDataBlock& dataBlock)
{
  TF_DEBUG(ALUSDMAYA_EVALUATION).Msg("Transform::compute %s\n", plug.name().asChar());
  if(plug == m_time)
  {
    updateTransform(dataBlock);
    return MS::kSuccess;
  }
  else
  if(plug == m_outTime)
  {
    MTime theTime = (inputTimeValue(dataBlock, m_time) - inputTimeValue(dataBlock, m_timeOffset)) * inputDoubleValue(dataBlock, m_timeScalar);
    outputTimeValue(dataBlock, m_outTime, theTime);
    return MS::kSuccess;
  }
  else
  if(plug == m_inStageData)
  {
    // This should only be computed if there's no connection, so set it to an empty stage
    // create new stage data
    MObject data;
    StageData* usdStageData = createData<StageData>(StageData::kTypeId, data);
    if(!usdStageData)
    {
      return MS::kFailure;
    }

    // set the cached output value, and flush
    MStatus status = outputDataValue(dataBlock, m_inStageData, usdStageData);
    if(!status)
    {
      return MS::kFailure;
    }
    return status;
  }

  return MPxTransform::compute(plug, dataBlock);
}

//----------------------------------------------------------------------------------------------------------------------
void Transform::updateTransform(MDataBlock& dataBlock)
{
  TF_DEBUG(ALUSDMAYA_EVALUATION).Msg("Transform::updateTransform\n");

  // compute updated time value
  MTime theTime = (inputTimeValue(dataBlock, m_time) - inputTimeValue(dataBlock, m_timeOffset)) * inputDoubleValue(dataBlock, m_timeScalar);
  outputTimeValue(dataBlock, m_outTime, theTime);

  UsdTimeCode usdTime(theTime.as(MTime::uiUnit()));

  // update the transformation matrix to the values at the specified time
  TransformationMatrix* m = transform();
  m->updateToTime(usdTime);

  // if translation animation is present, update the translate attribute (or just flag it as clean if no animation exists)
  if(m->hasAnimatedTranslation())
  {
    outputVectorValue(dataBlock, MPxTransform::translate, m->translation(MSpace::kTransform));
  }
  else
  {
    dataBlock.setClean(MPxTransform::translate);
  }

  // if rotation animation is present, update the rotate attribute (or just flag it as clean if no animation exists)
  if(m->hasAnimatedRotation())
  {
    outputEulerValue(dataBlock, MPxTransform::rotate, m->eulerRotation(MSpace::kTransform));
  }
  else
  {
    dataBlock.setClean(MPxTransform::rotate);
  }

  // if scale animation is present, update the scale attribute (or just flag it as clean if no animation exists)
  if(m->hasAnimatedScale())
  {
    outputVectorValue(dataBlock, MPxTransform::scale, m->scale(MSpace::kTransform));
  }
  else
  {
    dataBlock.setClean(MPxTransform::scale);
  }

  // if translation animation is present, update the translate attribute (or just flag it as clean if no animation exists)
  if(m->hasAnimatedMatrix())
  {
    outputVectorValue(dataBlock, MPxTransform::scale, m->scale(MSpace::kTransform));
    outputEulerValue(dataBlock, MPxTransform::rotate, m->eulerRotation(MSpace::kTransform));
    outputVectorValue(dataBlock, MPxTransform::translate, m->translation(MSpace::kTransform));
  }
  else
  {
    dataBlock.setClean(MPxTransform::scale);
    dataBlock.setClean(MPxTransform::rotate);
    dataBlock.setClean(MPxTransform::translate);
  }
}

//----------------------------------------------------------------------------------------------------------------------
void Transform::setPrim(const UsdPrim& prim)
{
  transform()->setPrimInternal(prim);
  // Now make sure our own attributes are up-to-date
  dirtyMatrix();
}

//----------------------------------------------------------------------------------------------------------------------
MBoundingBox Transform::boundingBox() const
{
  TF_DEBUG(ALUSDMAYA_EVALUATION).Msg("Transform::boundingBox\n");
  MTime theTime;
  outTimePlug().getValue(theTime);
  UsdTimeCode usdTime(theTime.as(MTime::uiUnit()));

  // grab prim from the dataBlock
  UsdPrim prim  = transform()->prim();

  // check for a geometry type underneath this transform
  if(prim && prim.GetTypeName() == "Mesh")
  {
    UsdGeomMesh geom(prim);
    const TfToken token("default");
    const GfBBox3d box = geom.ComputeLocalBound(usdTime, token);
    const GfRange3d range = box.GetRange();
    const GfVec3d minMin = range.GetMin();
    const GfVec3d minMax = range.GetMax();
    const MVector minBound(minMin[0], minMin[1], minMin[2]);
    const MVector maxBound(minMax[0], minMax[1], minMax[2]);
    return MBoundingBox(minBound, maxBound);
  }
  return MPxTransform::boundingBox();
}

//----------------------------------------------------------------------------------------------------------------------
// If any value changes, that affects the resulting transform (the non-animated m_localTranslateOffset value is a good
// example), then it only needs to be set here. If an attribute drives one of the TRS components (e.g. 'time' modifies
// the translate / rotate / scale values), then it needs to be set here, and it also needs to be handled in the compute
// method. That doesn't feel quite right to me, to that is how it appears to work? (If you have any better ideas,
// I'm all ears!).
//
MStatus Transform::validateAndSetValue(const MPlug& plug, const MDataHandle& handle, const MDGContext& context)
{
  if (plug.isNull())
    return MS::kFailure;

  if (plug.isLocked())
    return MS::kSuccess;

  if (plug.isChild() && plug.parent().isLocked())
    return MS::kSuccess;

  TF_DEBUG(ALUSDMAYA_EVALUATION).Msg("Transform::validateAndSetValue %s\n", plug.name().asChar());

  // If the time values are changed, store the new values, and then update the transform
  if (plug == m_time || plug == m_timeOffset || plug == m_timeScalar)
  {
    MDataBlock dataBlock = forceCache(*(MDGContext *)&context);
    if(plug == m_time)
    {
      outputTimeValue(dataBlock, m_time, handle.asTime());
    }
    else
    if(plug == m_timeOffset)
    {
      outputTimeValue(dataBlock, m_timeOffset, handle.asTime());
    }
    else
    if(plug == m_timeScalar)
    {
      outputDoubleValue(dataBlock, m_timeScalar, handle.asDouble());
    }

    updateTransform(dataBlock);
    return MS::kSuccess;
  }
  else
  // The local translate offset doesn't drive the TRS, so set the value here, and the transformation update
  // should be handled by the MPxTransform without any additional faffing around in compute.
  if(plug == m_localTranslateOffset || plug.parent() == m_localTranslateOffset)
  {
    MPlug parentPlug = plug.parent();
    MVector offset;
    // getting access to the X/Y/Z components of the translation offset is a bit of a faff
    if(plug == m_localTranslateOffset)
    {
      offset = handle.asVector();
    }
    else
    if(parentPlug.child(0) == plug)
    {
      offset.x = handle.asDouble();
    }
    else
    if(parentPlug.child(1) == plug)
    {
      offset.y = handle.asDouble();
    }
    else
    if(parentPlug.child(2) == plug)
    {
      offset.z = handle.asDouble();
    }

    MDataBlock dataBlock = forceCache(*(MDGContext *)&context);
    outputVectorValue(dataBlock, m_localTranslateOffset, offset);
    transform()->setLocalTranslationOffset(offset);
    return MS::kSuccess;
  }
  else
  if(plug == m_pushToPrim)
  {
    MDataBlock dataBlock = forceCache(*(MDGContext *)&context);
    transform()->enablePushToPrim(handle.asBool());
    outputBoolValue(dataBlock, m_pushToPrim, handle.asBool());
    return MS::kSuccess;
  }
  else
  if(plug == m_readAnimatedValues)
  {
    MDataBlock dataBlock = forceCache(*(MDGContext *)&context);
    transform()->enableReadAnimatedValues(handle.asBool());
    outputBoolValue(dataBlock, m_readAnimatedValues, handle.asBool());
    updateTransform(dataBlock);
    return MS::kSuccess;
  }
  else
  if(plug == m_inStageData)
  {
    MDataBlock dataBlock = forceCache(*(MDGContext *)&context);
    StageData* data = inputDataValue<StageData>(dataBlock, m_inStageData);
    if (data && data->stage)
    {
      MString path = inputStringValue(dataBlock, m_primPath);
      SdfPath primPath;
      UsdPrim usdPrim;
      if(path.length())
      {
        primPath = SdfPath(path.asChar());
        usdPrim = data->stage->GetPrimAtPath(primPath);
      }
<<<<<<< HEAD
      setPrim(usdPrim);
    }
    else
    {
      setPrim(UsdPrim());
=======
      transform()->setPrim(usdPrim, this);
    }
    else
    {
      transform()->setPrim(UsdPrim(), this);
>>>>>>> ee8a1d84
    }
    return MS::kSuccess;
  }
  else
  if(plug == m_primPath)
  {
    MDataBlock dataBlock = forceCache(*(MDGContext *)&context);
    MString path = handle.asString();
    outputStringValue(dataBlock, m_primPath, path);

    StageData* data = inputDataValue<StageData>(dataBlock, m_inStageData);
    if (data && data->stage)
    {
      SdfPath primPath;
      UsdPrim usdPrim;
      if(path.length())
      {
        primPath = SdfPath(path.asChar());
        usdPrim = UsdPrim(data->stage->GetPrimAtPath(primPath));
      }
<<<<<<< HEAD
      setPrim(usdPrim);
=======
      transform()->setPrim(usdPrim, this);
>>>>>>> ee8a1d84
      if(usdPrim)
        updateTransform(dataBlock);
    }
    else
    {
      if (path.length() > 0)
      {
        TF_DEBUG(ALUSDMAYA_EVALUATION).Msg("Could not set '%s' to '%s' - could not retrieve stage\n",
            plug.name().asChar(), path.asChar());
      }
<<<<<<< HEAD
      setPrim(UsdPrim());
=======
      transform()->setPrim(UsdPrim(), this);
>>>>>>> ee8a1d84
    }
    return MS::kSuccess;
  }

  return MPxTransform::validateAndSetValue(plug, handle, context);
}

//----------------------------------------------------------------------------------------------------------------------
} // nodes
} // usdmaya
} // AL
//----------------------------------------------------------------------------------------------------------------------<|MERGE_RESOLUTION|>--- conflicted
+++ resolved
@@ -234,7 +234,7 @@
 //----------------------------------------------------------------------------------------------------------------------
 void Transform::setPrim(const UsdPrim& prim)
 {
-  transform()->setPrimInternal(prim);
+  transform()->setPrimInternal(prim, this);
   // Now make sure our own attributes are up-to-date
   dirtyMatrix();
 }
@@ -373,19 +373,11 @@
         primPath = SdfPath(path.asChar());
         usdPrim = data->stage->GetPrimAtPath(primPath);
       }
-<<<<<<< HEAD
       setPrim(usdPrim);
     }
     else
     {
       setPrim(UsdPrim());
-=======
-      transform()->setPrim(usdPrim, this);
-    }
-    else
-    {
-      transform()->setPrim(UsdPrim(), this);
->>>>>>> ee8a1d84
     }
     return MS::kSuccess;
   }
@@ -406,11 +398,7 @@
         primPath = SdfPath(path.asChar());
         usdPrim = UsdPrim(data->stage->GetPrimAtPath(primPath));
       }
-<<<<<<< HEAD
       setPrim(usdPrim);
-=======
-      transform()->setPrim(usdPrim, this);
->>>>>>> ee8a1d84
       if(usdPrim)
         updateTransform(dataBlock);
     }
@@ -421,11 +409,7 @@
         TF_DEBUG(ALUSDMAYA_EVALUATION).Msg("Could not set '%s' to '%s' - could not retrieve stage\n",
             plug.name().asChar(), path.asChar());
       }
-<<<<<<< HEAD
       setPrim(UsdPrim());
-=======
-      transform()->setPrim(UsdPrim(), this);
->>>>>>> ee8a1d84
     }
     return MS::kSuccess;
   }
