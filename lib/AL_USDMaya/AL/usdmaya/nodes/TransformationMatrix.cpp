--- conflicted
+++ resolved
@@ -13,12 +13,8 @@
 // See the License for the specific language governing permissions and
 // limitations under the License.
 //
-<<<<<<< HEAD
-#include "AL/maya/CommandGuiHelper.h"
-#include "AL/maya/Common.h"
-=======
 #include "AL/maya/utils/CommandGuiHelper.h"
->>>>>>> f0b3aa45
+#include "AL/maya/utils/MayaHelperMacros.h"
 #include "AL/usdmaya/AttributeType.h"
 #include "AL/usdmaya/TypeIDs.h"
 #include "AL/usdmaya/DebugCodes.h"
@@ -26,13 +22,10 @@
 #include "AL/usdmaya/nodes/TransformationMatrix.h"
 
 #include "maya/MFileIO.h"
-<<<<<<< HEAD
 #include "maya/MGlobal.h"
-=======
 #include "AL/usdmaya/utils/Utils.h"
 
 PXR_NAMESPACE_USING_DIRECTIVE
->>>>>>> f0b3aa45
 
 namespace AL {
 namespace usdmaya {
@@ -1130,11 +1123,10 @@
         {
           if(hasAnimatedMatrix())
           {
-<<<<<<< HEAD
             GfMatrix4d matrix;
             op.Get<GfMatrix4d>(&matrix, getTimeCode());
             // We can't use MPxTransformationMatrix::decomposeMatrix directly, as we need to add in tweak values
-            MTransformationMatrix mayaXform = matrixToMTransformationMatrix(matrix);
+            MTransformationMatrix mayaXform = AL::usdmaya::utils::matrixToMTransformationMatrix(matrix);
             m_rotationFromUsd = mayaXform.eulerRotation();
             m_translationFromUsd = mayaXform.getTranslation(MSpace::kObject);
             double tempDoubles[3];
@@ -1152,26 +1144,6 @@
             MPxTransformationMatrix::translationValue = m_translationFromUsd + m_translationTweak;
             MPxTransformationMatrix::scaleValue = m_scaleFromUsd + m_scaleTweak;
             MPxTransformationMatrix::shearValue = m_shearFromUsd + m_shearTweak;
-=======
-            if(hasAnimatedMatrix())
-            {
-              GfMatrix4d matrix;
-              op.Get<GfMatrix4d>(&matrix, getTimeCode());
-              double T[3], S[3];
-              AL::usdmaya::utils::matrixToSRT(matrix, S, m_rotationFromUsd, T);
-              m_scaleFromUsd.x = S[0];
-              m_scaleFromUsd.y = S[1];
-              m_scaleFromUsd.z = S[2];
-              m_translationFromUsd.x = T[0];
-              m_translationFromUsd.y = T[1];
-              m_translationFromUsd.z = T[2];
-              MPxTransformationMatrix::rotationValue.x = m_rotationFromUsd.x + m_rotationTweak.x;
-              MPxTransformationMatrix::rotationValue.y = m_rotationFromUsd.y + m_rotationTweak.y;
-              MPxTransformationMatrix::rotationValue.z = m_rotationFromUsd.z + m_rotationTweak.z;
-              MPxTransformationMatrix::translationValue = m_translationFromUsd + m_translationTweak;
-              MPxTransformationMatrix::scaleValue = m_scaleFromUsd + m_scaleTweak;
-            }
->>>>>>> f0b3aa45
           }
         }
       }
@@ -1393,21 +1365,12 @@
 //----------------------------------------------------------------------------------------------------------------------
 MStatus TransformationMatrix::insertTranslateOp()
 {
-<<<<<<< HEAD
+  TF_DEBUG(ALUSDMAYA_EVALUATION).Msg("TransformationMatrix::insertTranslateOp\n");
   return insertOp(UsdGeomXformOp::TypeTranslate, UsdGeomXformOp::PrecisionFloat,
       PxrUsdMayaXformStackTokens->translate, kPrimHasTranslation,
       // insertAtBeginning, because we know translate is always first in the stack,
       // so we can save a little time
       true);
-=======
-  TF_DEBUG(ALUSDMAYA_EVALUATION).Msg("TransformationMatrix::insertTranslateOp\n");
-  // generate our translate op, and insert into the correct stack location
-  UsdGeomXformOp op = m_xform.AddTranslateOp(UsdGeomXformOp::PrecisionFloat, TfToken("translate"));
-  m_xformops.insert(m_xformops.begin(), op);
-  m_orderedOps.insert(m_orderedOps.begin(), kTranslate);
-  m_xform.SetXformOpOrder(m_xformops, (m_flags & kInheritsTransform) == 0);
-  m_flags |= kPrimHasTranslation;
->>>>>>> f0b3aa45
 }
 
 //----------------------------------------------------------------------------------------------------------------------
@@ -1474,22 +1437,9 @@
 //----------------------------------------------------------------------------------------------------------------------
 MStatus TransformationMatrix::insertScaleOp()
 {
-<<<<<<< HEAD
+  TF_DEBUG(ALUSDMAYA_EVALUATION).Msg("TransformationMatrix::insertScaleOp\n");
   return insertOp(UsdGeomXformOp::TypeScale, UsdGeomXformOp::PrecisionFloat,
       PxrUsdMayaXformStackTokens->scale, kPrimHasScale);
-=======
-  TF_DEBUG(ALUSDMAYA_EVALUATION).Msg("TransformationMatrix::insertScaleOp\n");
-  // generate our translate op, and insert into the correct stack location
-  UsdGeomXformOp op = m_xform.AddScaleOp(UsdGeomXformOp::PrecisionFloat, TfToken("scale"));
-
-  auto posInOps = std::lower_bound(m_orderedOps.begin(), m_orderedOps.end(), kScale);
-  auto posInXfm = m_xformops.begin() + (posInOps - m_orderedOps.begin());
-
-  m_xformops.insert(posInXfm, op);
-  m_orderedOps.insert(posInOps, kScale);
-  m_xform.SetXformOpOrder(m_xformops, (m_flags & kInheritsTransform) == 0);
-  m_flags |= kPrimHasScale;
->>>>>>> f0b3aa45
 }
 
 //----------------------------------------------------------------------------------------------------------------------
@@ -1553,22 +1503,9 @@
 //----------------------------------------------------------------------------------------------------------------------
 MStatus TransformationMatrix::insertShearOp()
 {
-<<<<<<< HEAD
+  TF_DEBUG(ALUSDMAYA_EVALUATION).Msg("TransformationMatrix::insertShearOp\n");
   return insertOp(UsdGeomXformOp::TypeTransform, UsdGeomXformOp::PrecisionDouble,
       PxrUsdMayaXformStackTokens->shear, kPrimHasShear);
-=======
-  TF_DEBUG(ALUSDMAYA_EVALUATION).Msg("TransformationMatrix::insertShearOp\n");
-  // generate our translate op, and insert into the correct stack location
-  UsdGeomXformOp op = m_xform.AddTransformOp(UsdGeomXformOp::PrecisionDouble, TfToken("shear"));
-
-  auto posInOps = std::lower_bound(m_orderedOps.begin(), m_orderedOps.end(), kShear);
-  auto posInXfm = m_xformops.begin() + (posInOps - m_orderedOps.begin());
-
-  m_xformops.insert(posInXfm, op);
-  m_orderedOps.insert(posInOps, kShear);
-  m_xform.SetXformOpOrder(m_xformops, (m_flags & kInheritsTransform) == 0);
-  m_flags |= kPrimHasShear;
->>>>>>> f0b3aa45
 }
 
 //----------------------------------------------------------------------------------------------------------------------
@@ -1626,15 +1563,8 @@
 //----------------------------------------------------------------------------------------------------------------------
 MStatus TransformationMatrix::insertScalePivotOp()
 {
-<<<<<<< HEAD
+  TF_DEBUG(ALUSDMAYA_EVALUATION).Msg("TransformationMatrix::insertScalePivotOp\n");
   if (splitPivotIfNeeded())
-=======
-  TF_DEBUG(ALUSDMAYA_EVALUATION).Msg("TransformationMatrix::insertScalePivotOp\n");
-  // generate our translate op, and insert into the correct stack location
-  UsdGeomXformOp op = m_xform.AddTranslateOp(UsdGeomXformOp::PrecisionFloat, TfToken("scalePivot"));
-  UsdGeomXformOp opinv = m_xform.AddTranslateOp(UsdGeomXformOp::PrecisionFloat, TfToken("scalePivot"), true);
-
->>>>>>> f0b3aa45
   {
     return MStatus::kSuccess;
   }
@@ -1669,22 +1599,9 @@
 //----------------------------------------------------------------------------------------------------------------------
 MStatus TransformationMatrix::insertScalePivotTranslationOp()
 {
-<<<<<<< HEAD
+  TF_DEBUG(ALUSDMAYA_EVALUATION).Msg("TransformationMatrix::insertScalePivotTranslationOp\n");
   return insertOp(UsdGeomXformOp::TypeTranslate, UsdGeomXformOp::PrecisionFloat,
       PxrUsdMayaXformStackTokens->scalePivotTranslate, kPrimHasScalePivotTranslate);
-=======
-  TF_DEBUG(ALUSDMAYA_EVALUATION).Msg("TransformationMatrix::insertScalePivotTranslationOp\n");
-  // generate our translate op, and insert into the correct stack location
-  UsdGeomXformOp op = m_xform.AddTranslateOp(UsdGeomXformOp::PrecisionFloat, TfToken("scalePivotTranslate"));
-
-  auto posInOps = std::lower_bound(m_orderedOps.begin(), m_orderedOps.end(), kScalePivotTranslate);
-  auto posInXfm = m_xformops.begin() + (posInOps - m_orderedOps.begin());
-
-  m_xformops.insert(posInXfm, op);
-  m_orderedOps.insert(posInOps, kScalePivotTranslate);
-  m_xform.SetXformOpOrder(m_xformops, (m_flags & kInheritsTransform) == 0);
-  m_flags |= kPrimHasScalePivotTranslate;
->>>>>>> f0b3aa45
 }
 
 //----------------------------------------------------------------------------------------------------------------------
@@ -1714,21 +1631,8 @@
 //----------------------------------------------------------------------------------------------------------------------
 MStatus TransformationMatrix::insertRotatePivotOp()
 {
-<<<<<<< HEAD
+  TF_DEBUG(ALUSDMAYA_EVALUATION).Msg("TransformationMatrix::insertRotatePivotOp\n");
   if (splitPivotIfNeeded())
-=======
-  TF_DEBUG(ALUSDMAYA_EVALUATION).Msg("TransformationMatrix::insertRotatePivotOp\n");
-  // generate our translate op, and insert into the correct stack location
-  UsdGeomXformOp op = m_xform.AddTranslateOp(UsdGeomXformOp::PrecisionFloat, TfToken("rotatePivot"));
-  UsdGeomXformOp opinv = m_xform.AddTranslateOp(UsdGeomXformOp::PrecisionFloat, TfToken("rotatePivot"), true);
-
-  {
-    auto posInOps = std::lower_bound(m_orderedOps.begin(), m_orderedOps.end(), kRotatePivot);
-    auto posInXfm = m_xformops.begin() + (posInOps - m_orderedOps.begin());
-    m_xformops.insert(posInXfm, op);
-    m_orderedOps.insert(posInOps, kRotatePivot);
-  }
->>>>>>> f0b3aa45
   {
     return MStatus::kSuccess;
   }
