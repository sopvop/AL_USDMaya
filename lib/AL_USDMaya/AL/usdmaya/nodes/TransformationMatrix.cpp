--- conflicted
+++ resolved
@@ -105,11 +105,7 @@
 }
 
 //----------------------------------------------------------------------------------------------------------------------
-<<<<<<< HEAD
-void TransformationMatrix::setPrimInternal(const UsdPrim& prim)
-=======
-void TransformationMatrix::setPrim(const UsdPrim& prim, Transform* transformNode)
->>>>>>> ee8a1d84
+void TransformationMatrix::setPrimInternal(const UsdPrim& prim, Transform* transformNode)
 {
   if(prim.IsValid())
   {
@@ -2030,7 +2026,6 @@
       m_scalePivotTranslationTweak = MVector(0, 0, 0);
     }
 
-<<<<<<< HEAD
     else if (opName == PxrUsdMayaXformStackTokens->scalePivot)
     {
       internal_pushPoint(MPxTransformationMatrix::scalePivotValue, op);
@@ -2043,19 +2038,6 @@
       m_shearFromUsd = MPxTransformationMatrix::shearValue;
       m_shearTweak = MVector(0, 0, 0);
     }
-=======
-    case kTransform:
-      {
-        if(pushPrimToMatrix())
-        {
-          MMatrix m = MPxTransformationMatrix::asMatrix();
-          auto vtemp = (const void*)&m;
-          auto mtemp = (const GfMatrix4d*)vtemp;
-          op.Set(*mtemp, getTimeCode());
-        }
-      }
-      break;
->>>>>>> ee8a1d84
 
     else if (opName == PxrUsdMayaXformStackTokens->scale)
     {
@@ -2068,7 +2050,9 @@
       if(pushPrimToMatrix())
       {
         MMatrix m = MPxTransformationMatrix::asMatrix();
-        op.Set(*(const GfMatrix4d*)&m, getTimeCode());
+        auto vtemp = (const void*)&m;
+        auto mtemp = (const GfMatrix4d*)vtemp;
+        op.Set(*mtemp, getTimeCode());
       }
     }
   }
