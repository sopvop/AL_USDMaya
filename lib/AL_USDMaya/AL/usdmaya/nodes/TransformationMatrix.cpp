--- conflicted
+++ resolved
@@ -1894,7 +1894,6 @@
       m_scalePivotTranslationTweak = MVector(0, 0, 0);
     }
 
-<<<<<<< HEAD
     else if (opName == UsdMayaXformStackTokens->scalePivot)
     {
       internal_pushPoint(MPxTransformationMatrix::scalePivotValue, op);
@@ -1907,16 +1906,6 @@
       m_shearFromUsd = MPxTransformationMatrix::shearValue;
       m_shearTweak = MVector(0, 0, 0);
     }
-=======
-    case kTransform:
-      {
-        if(pushPrimToMatrix())
-        {
-          internal_pushMatrix(asMatrix(), op);
-        }
-      }
-      break;
->>>>>>> d8ea02a4
 
     else if (opName == UsdMayaXformStackTokens->scale)
     {
@@ -1928,10 +1917,7 @@
     {
       if(pushPrimToMatrix())
       {
-        MMatrix m = MPxTransformationMatrix::asMatrix();
-        auto vtemp = (const void*)&m;
-        auto mtemp = (const GfMatrix4d*)vtemp;
-        op.Set(*mtemp, getTimeCode());
+        internal_pushMatrix(asMatrix(), op);
       }
     }
   }
@@ -2068,21 +2054,13 @@
     else
     if(primHasTransform())
     {
-      auto transformIt = std::find(m_orderedOps.begin(), m_orderedOps.end(), kTransform);
-      if (transformIt != m_orderedOps.end() )
-      {
-<<<<<<< HEAD
+      for(size_t i = 0, n = m_orderedOps.size(); i < n; ++i)
+      {
         if(m_orderedOps[i].GetName() == UsdMayaXformStackTokens->transform)
         {
-          MMatrix m = MPxTransformationMatrix::asMatrix();
-          auto vtemp = (const void*)&m;
-          auto mtemp = (const GfMatrix4d*)vtemp;
-          m_xformops[i].Set(*mtemp, getTimeCode());
+          internal_pushMatrix(asMatrix(), m_xformops[i]);
           break;
         }
-=======
-        internal_pushMatrix(asMatrix(), m_xformops[std::distance(m_orderedOps.begin(), transformIt)]);
->>>>>>> d8ea02a4
       }
     }
   }
@@ -2142,21 +2120,13 @@
     else
     if(primHasTransform())
     {
-      auto transformIt = std::find(m_orderedOps.begin(), m_orderedOps.end(), kTransform);
-      if (transformIt != m_orderedOps.end() )
-      {
-<<<<<<< HEAD
+      for(size_t i = 0, n = m_orderedOps.size(); i < n; ++i)
+      {
         if(m_orderedOps[i].GetName() == UsdMayaXformStackTokens->transform)
         {
-          MMatrix m = MPxTransformationMatrix::asMatrix();
-          auto vtemp = (const void*)&m;
-          auto mtemp = (const GfMatrix4d*)vtemp;
-          m_xformops[i].Set(*mtemp, getTimeCode());
+          internal_pushMatrix(asMatrix(), m_xformops[i]);
           break;
         }
-=======
-        internal_pushMatrix(asMatrix(), m_xformops[std::distance(m_orderedOps.begin(), transformIt)]);
->>>>>>> d8ea02a4
       }
     }
   }
