--- conflicted
+++ resolved
@@ -566,45 +566,44 @@
 }
 
 //----------------------------------------------------------------------------------------------------------------------
-UsdAttribute addTranslateOp(const UsdGeomXform &xformSchema, const char *attrName, const GfVec3f &currentValue)
-{
-  UsdGeomXformOp op = xformSchema.AddTranslateOp(UsdGeomXformOp::PrecisionFloat, TfToken(attrName));
+UsdAttribute addTranslateOp(const UsdGeomXform &xformSchema, TfToken attrName, const GfVec3f &currentValue, bool invert=false)
+{
+  UsdGeomXformOp op = xformSchema.AddTranslateOp(UsdGeomXformOp::PrecisionFloat, attrName, invert);
   op.Set(currentValue);
   return op.GetAttr();
 }
 
 //----------------------------------------------------------------------------------------------------------------------
 UsdAttribute addRotateOp(const UsdGeomXform &xformSchema,
-                        const char *attrName,
+                        TfToken attrName,
                         const int32_t &rotateOrder,
                         const GfVec3f &rotation)
 {
-  TfToken rotateToken(attrName);
   UsdGeomXformOp op;
   switch(rotateOrder)
   {
   case MEulerRotation::kXYZ:
-    op = xformSchema.AddRotateXYZOp(UsdGeomXformOp::PrecisionFloat, rotateToken);
+    op = xformSchema.AddRotateXYZOp(UsdGeomXformOp::PrecisionFloat, attrName);
     break;
 
   case MEulerRotation::kXZY:
-    op = xformSchema.AddRotateXZYOp(UsdGeomXformOp::PrecisionFloat, rotateToken);
+    op = xformSchema.AddRotateXZYOp(UsdGeomXformOp::PrecisionFloat, attrName);
     break;
 
   case MEulerRotation::kYXZ:
-    op = xformSchema.AddRotateYXZOp(UsdGeomXformOp::PrecisionFloat, rotateToken);
+    op = xformSchema.AddRotateYXZOp(UsdGeomXformOp::PrecisionFloat, attrName);
     break;
 
   case MEulerRotation::kYZX:
-    op = xformSchema.AddRotateYZXOp(UsdGeomXformOp::PrecisionFloat, rotateToken);
+    op = xformSchema.AddRotateYZXOp(UsdGeomXformOp::PrecisionFloat, attrName);
     break;
 
   case MEulerRotation::kZXY:
-    op = xformSchema.AddRotateZXYOp(UsdGeomXformOp::PrecisionFloat, rotateToken);
+    op = xformSchema.AddRotateZXYOp(UsdGeomXformOp::PrecisionFloat, attrName);
     break;
 
   case MEulerRotation::kZYX:
-    op = xformSchema.AddRotateZYXOp(UsdGeomXformOp::PrecisionFloat, rotateToken);
+    op = xformSchema.AddRotateZYXOp(UsdGeomXformOp::PrecisionFloat, attrName);
     break;
 
   default:
@@ -681,161 +680,60 @@
   plugAnimated = transformAnimated || animationCheck(animTranslator, MPlug(from, m_translation));
   if(plugAnimated || translation != defaultTranslation)
   {
-<<<<<<< HEAD
-    UsdGeomXformOp op = xformSchema.AddTranslateOp(UsdGeomXformOp::PrecisionFloat, PxrUsdMayaXformStackTokens->translate);
-    op.Set(translation);
-    if(animTranslator) animTranslator->addPlug(MPlug(from, m_translation), op.GetAttr(), true);
-=======
-    UsdAttribute translateAttr = addTranslateOp(xformSchema, "translate", translation);
+    UsdAttribute translateAttr = addTranslateOp(xformSchema, PxrUsdMayaXformStackTokens->translate, translation);
     if(plugAnimated && animTranslator) animTranslator->forceAddPlug(MPlug(from, m_translation), translateAttr);
->>>>>>> e8f20aa0
   }
 
   plugAnimated = animationCheck(animTranslator, MPlug(from, m_rotatePivotTranslate));
   if(plugAnimated || rotatePivotTranslate != defaultRotatePivotTranslate)
   {
-<<<<<<< HEAD
-    UsdGeomXformOp op = xformSchema.AddTranslateOp(UsdGeomXformOp::PrecisionFloat, PxrUsdMayaXformStackTokens->rotatePivotTranslate);
-    op.Set(rotatePivotTranslate);
-    if(animTranslator) animTranslator->addPlug(MPlug(from, m_rotatePivotTranslate), op.GetAttr(), true);
-  }
-
-  bool makeRotatePivot = rotatePivot != defaultRotatePivot || animationCheck(animTranslator, MPlug(from, m_rotatePivot));
+    UsdAttribute rotatePivotTranslateAttr = addTranslateOp(xformSchema, PxrUsdMayaXformStackTokens->rotatePivotTranslate, rotatePivotTranslate);
+    if(plugAnimated && animTranslator) animTranslator->forceAddPlug(MPlug(from, m_rotatePivotTranslate), rotatePivotTranslateAttr);
+  }
+
+  plugAnimated = animationCheck(animTranslator, MPlug(from, m_rotatePivot));
+  bool makeRotatePivot = plugAnimated || rotatePivot != defaultRotatePivot;
   if(makeRotatePivot)
   {
-    UsdGeomXformOp op = xformSchema.AddTranslateOp(UsdGeomXformOp::PrecisionFloat, PxrUsdMayaXformStackTokens->rotatePivot);
-    op.Set(rotatePivot);
-    if(animTranslator) animTranslator->addPlug(MPlug(from, m_rotatePivot), op.GetAttr(), true);
-=======
-    UsdAttribute rotatePivotTranslateAttr = addTranslateOp(xformSchema, "rotatePivotTranslate", rotatePivotTranslate);
-    if(plugAnimated && animTranslator) animTranslator->forceAddPlug(MPlug(from, m_rotatePivotTranslate), rotatePivotTranslateAttr);
-  }
-
-  plugAnimated = animationCheck(animTranslator, MPlug(from, m_rotatePivot));
-  if(plugAnimated || rotatePivot != defaultRotatePivot)
-  {
-    UsdAttribute rotatePivotAttr = addTranslateOp(xformSchema, "rotatePivot", rotatePivot);
+    UsdAttribute rotatePivotAttr = addTranslateOp(xformSchema, PxrUsdMayaXformStackTokens->rotatePivot, rotatePivot);
     if(plugAnimated && animTranslator) animTranslator->forceAddPlug(MPlug(from, m_rotatePivot), rotatePivotAttr);
->>>>>>> e8f20aa0
   }
 
   plugAnimated = transformAnimated || animationCheck(animTranslator, MPlug(from, m_rotation));
   if(plugAnimated || rotation != defaultRotation)
   {
     rotation *= radToDeg;
-<<<<<<< HEAD
-    switch(rotateOrder)
-    {
-    case MEulerRotation::kXYZ:
-      {
-        UsdGeomXformOp op = xformSchema.AddRotateXYZOp(UsdGeomXformOp::PrecisionFloat, PxrUsdMayaXformStackTokens->rotate);
-        op.Set(rotation);
-        if(animTranslator) animTranslator->addPlug(MPlug(from, m_rotation), op.GetAttr(), radToDeg, true);
-      }
-      break;
-
-    case MEulerRotation::kXZY:
-      {
-        UsdGeomXformOp op = xformSchema.AddRotateXZYOp(UsdGeomXformOp::PrecisionFloat, PxrUsdMayaXformStackTokens->rotate);
-        op.Set(rotation);
-        if(animTranslator) animTranslator->addPlug(MPlug(from, m_rotation), op.GetAttr(), radToDeg, true);
-      }
-      break;
-
-    case MEulerRotation::kYXZ:
-      {
-        UsdGeomXformOp op = xformSchema.AddRotateYXZOp(UsdGeomXformOp::PrecisionFloat, PxrUsdMayaXformStackTokens->rotate);
-        op.Set(rotation);
-        if(animTranslator) animTranslator->addPlug(MPlug(from, m_rotation), op.GetAttr(), radToDeg, true);
-      }
-      break;
-
-    case MEulerRotation::kYZX:
-      {
-        UsdGeomXformOp op = xformSchema.AddRotateYZXOp(UsdGeomXformOp::PrecisionFloat, PxrUsdMayaXformStackTokens->rotate);
-        op.Set(rotation);
-        if(animTranslator) animTranslator->addPlug(MPlug(from, m_rotation), op.GetAttr(), radToDeg, true);
-      }
-      break;
-
-    case MEulerRotation::kZXY:
-      {
-        UsdGeomXformOp op = xformSchema.AddRotateZXYOp(UsdGeomXformOp::PrecisionFloat, PxrUsdMayaXformStackTokens->rotate);
-        op.Set(rotation);
-        if(animTranslator) animTranslator->addPlug(MPlug(from, m_rotation), op.GetAttr(), radToDeg, true);
-      }
-      break;
-
-    case MEulerRotation::kZYX:
-      {
-        UsdGeomXformOp op = xformSchema.AddRotateZYXOp(UsdGeomXformOp::PrecisionFloat, PxrUsdMayaXformStackTokens->rotate);
-        op.Set(rotation);
-        if(animTranslator) animTranslator->addPlug(MPlug(from, m_rotation), op.GetAttr(), radToDeg, true);
-      }
-      break;
-
-    default:
-      break;
-    }
-=======
-    UsdAttribute rotateAttr = addRotateOp(xformSchema, "rotate", rotateOrder, rotation);
+    UsdAttribute rotateAttr = addRotateOp(xformSchema, PxrUsdMayaXformStackTokens->rotate, rotateOrder, rotation);
     if(plugAnimated && animTranslator) animTranslator->forceAddPlug(MPlug(from, m_rotation), rotateAttr, radToDeg);
->>>>>>> e8f20aa0
   }
 
   plugAnimated = animationCheck(animTranslator, MPlug(from, m_rotateAxis));
   if(plugAnimated || rotateAxis != defaultRotateAxis)
   {
     rotateAxis *= radToDeg;
-<<<<<<< HEAD
-    UsdGeomXformOp op = xformSchema.AddRotateXYZOp(UsdGeomXformOp::PrecisionFloat, PxrUsdMayaXformStackTokens->rotateAxis);
-    op.Set(rotateAxis);
-    if(animTranslator) animTranslator->addPlug(MPlug(from, m_rotateAxis), op.GetAttr(), radToDeg, true);
+    UsdAttribute rotateAxisAttr = addRotateOp(xformSchema, PxrUsdMayaXformStackTokens->rotateAxis, MEulerRotation::kXYZ, rotateAxis);
+    if(plugAnimated && animTranslator) animTranslator->forceAddPlug(MPlug(from, m_rotateAxis), rotateAxisAttr, radToDeg);
   }
 
   if(makeRotatePivot)
   {
-    UsdGeomXformOp op = xformSchema.AddTranslateOp(UsdGeomXformOp::PrecisionFloat, PxrUsdMayaXformStackTokens->rotatePivot, true);
-    if(animTranslator) animTranslator->addPlug(MPlug(from, m_rotatePivot), op.GetAttr(), true);
-=======
-    UsdAttribute rotateAxisAttr = addRotateOp(xformSchema, "rotateAxis", MEulerRotation::kXYZ, rotateAxis);
-    if(plugAnimated && animTranslator) animTranslator->forceAddPlug(MPlug(from, m_rotateAxis), rotateAxisAttr, radToDeg);
-  }
-
-  plugAnimated = animationCheck(animTranslator, MPlug(from, m_rotatePivot));
-  if(plugAnimated || rotatePivot != defaultRotatePivot)
-  {
-    UsdAttribute rotatePivotINVAttr = addTranslateOp(xformSchema, "rotatePivotINV", -rotatePivot);
+    UsdAttribute rotatePivotINVAttr = addTranslateOp(xformSchema, PxrUsdMayaXformStackTokens->rotatePivot, rotatePivot, true);
     if(plugAnimated && animTranslator) animTranslator->forceAddPlug(MPlug(from, m_rotatePivot), rotatePivotINVAttr);
->>>>>>> e8f20aa0
   }
 
   plugAnimated = animationCheck(animTranslator, MPlug(from, m_scalePivotTranslate));
   if(plugAnimated || scalePivotTranslate != defaultScalePivotTranslate)
   {
-<<<<<<< HEAD
-    UsdGeomXformOp op = xformSchema.AddTranslateOp(UsdGeomXformOp::PrecisionFloat, PxrUsdMayaXformStackTokens->scalePivotTranslate);
-    op.Set(scalePivotTranslate);
-    if(animTranslator) animTranslator->addPlug(MPlug(from, m_scalePivotTranslate), op.GetAttr(), true);
-  }
-
-  bool makeScalePivot = scalePivot != defaultScalePivot || animationCheck(animTranslator, MPlug(from, m_scalePivot));
+    UsdAttribute scalePivotTranslateAttr = addTranslateOp(xformSchema, PxrUsdMayaXformStackTokens->scalePivotTranslate, scalePivotTranslate);
+    if(plugAnimated && animTranslator) animTranslator->forceAddPlug(MPlug(from, m_scalePivotTranslate), scalePivotTranslateAttr);
+  }
+
+  plugAnimated = animationCheck(animTranslator, MPlug(from, m_scalePivot));
+  bool makeScalePivot = plugAnimated || scalePivot != defaultScalePivot;
   if(makeScalePivot)
   {
-    UsdGeomXformOp op = xformSchema.AddTranslateOp(UsdGeomXformOp::PrecisionFloat, PxrUsdMayaXformStackTokens->scalePivot);
-    op.Set(scalePivot);
-    if(animTranslator) animTranslator->addPlug(MPlug(from, m_scalePivot), op.GetAttr(), true);
-=======
-    UsdAttribute scalePivotTranslateAttr = addTranslateOp(xformSchema, "scalePivotTranslate", scalePivotTranslate);
-    if(plugAnimated && animTranslator) animTranslator->forceAddPlug(MPlug(from, m_scalePivotTranslate), scalePivotTranslateAttr);
-  }
-
-  plugAnimated = animationCheck(animTranslator, MPlug(from, m_scalePivot));
-  if(plugAnimated || scalePivot != defaultScalePivot)
-  {
-    UsdAttribute scalePivotAttr = addTranslateOp(xformSchema, "scalePivot", scalePivot);
+    UsdAttribute scalePivotAttr = addTranslateOp(xformSchema, PxrUsdMayaXformStackTokens->scalePivot, scalePivot);
     if(plugAnimated && animTranslator) animTranslator->forceAddPlug(MPlug(from, m_scalePivot), scalePivotAttr);
->>>>>>> e8f20aa0
   }
 
   if(shear != defaultShear)
@@ -857,18 +755,10 @@
     if(plugAnimated && animTranslator) animTranslator->forceAddPlug(MPlug(from, m_scale), op.GetAttr());
   }
 
-<<<<<<< HEAD
   if(makeScalePivot)
   {
-    UsdGeomXformOp op = xformSchema.AddTranslateOp(UsdGeomXformOp::PrecisionFloat, PxrUsdMayaXformStackTokens->scalePivot, true);
-    if(animTranslator) animTranslator->addPlug(MPlug(from, m_scalePivot), op.GetAttr(), true);
-=======
-  plugAnimated = animationCheck(animTranslator, MPlug(from, m_scalePivot));
-  if(plugAnimated || scalePivot != defaultScalePivot)
-  {
-    UsdAttribute scalePivotINVAttr = addTranslateOp(xformSchema, "scalePivotINV", -scalePivot);
+    UsdAttribute scalePivotINVAttr = addTranslateOp(xformSchema, PxrUsdMayaXformStackTokens->scalePivot, scalePivot, true);
     if(plugAnimated && animTranslator) animTranslator->forceAddPlug(MPlug(from, m_scalePivot), scalePivotINVAttr);
->>>>>>> e8f20aa0
   }
 
   return MS::kSuccess;
