--- conflicted
+++ resolved
@@ -297,8 +297,7 @@
               AL_MAYA_CHECK_ERROR2(setInt32(to, m_rotateOrder, uint32_t(convertRotationOrder(op.GetOpType()))), xformError);
             }
 
-<<<<<<< HEAD
-            if (attr_type == UsdDataType::kVec3f)
+            if (attr_type == utils::UsdDataType::kVec3f)
             {
                 AL_MAYA_CHECK_ERROR2(setVec3Anim<GfVec3f>(to, obj, op, conversionFactor), xformError);
             }
@@ -306,15 +305,6 @@
             {
               AL_MAYA_CHECK_ERROR2(setVec3Anim<GfVec3d>(to, obj, op, conversionFactor), xformError);
             }
-=======
-          if (attr_type == utils::UsdDataType::kVec3f)
-          {
-              AL_MAYA_CHECK_ERROR2(setVec3Anim<GfVec3f>(to, obj, op, conversionFactor), xformError);
-          }
-          else
-          {
-            AL_MAYA_CHECK_ERROR2(setVec3Anim<GfVec3d>(to, obj, op, conversionFactor), xformError);
->>>>>>> c053bf07
           }
         }
         else if(attr_type == utils::UsdDataType::kFloat)
@@ -551,42 +541,7 @@
     const bool retValue = xformSchema.GetLocalTransformation(&value, &resetsXformStack, usdTime);
     if(!retValue)
     {
-<<<<<<< HEAD
       return MS::kFailure;
-=======
-      const UsdGeomXformOp& op = *it;
-      const SdfValueTypeName vtn = op.GetTypeName();
-      utils::UsdDataType attr_type = AL::usdmaya::utils::getAttributeType(vtn);
-      if(attr_type == utils::UsdDataType::kMatrix4d)
-      {
-        switch(op.GetOpType())
-        {
-        case UsdGeomXformOp::TypeTransform:
-          {
-            GfMatrix4d value;
-            const bool retValue = op.GetAs<GfMatrix4d>(&value, usdTime);
-            if(!retValue)
-            {
-              continue;
-            }
-
-            double S[3], T[3];
-            MEulerRotation R;
-            AL::usdmaya::utils::matrixToSRT(value, S, R, T);
-            MVector rotVector = R.asVector();
-            AL_MAYA_CHECK_ERROR2(setAngle(to, m_rotationX, MAngle(rotVector.x, MAngle::kRadians)), xformError);
-            AL_MAYA_CHECK_ERROR2(setAngle(to, m_rotationY, MAngle(rotVector.y, MAngle::kRadians)), xformError);
-            AL_MAYA_CHECK_ERROR2(setAngle(to, m_rotationZ, MAngle(rotVector.z, MAngle::kRadians)), xformError);
-            AL_MAYA_CHECK_ERROR2(setVec3(to, m_translation, T[0], T[1], T[2]), xformError);
-            AL_MAYA_CHECK_ERROR2(setVec3(to, m_scale, S[0], S[1], S[2]), xformError);
-          }
-          break;
-
-        default:
-          break;
-        };
-      }
->>>>>>> c053bf07
     }
     MFnTransform(to).set(AL::usdmaya::utils::matrixToMTransformationMatrix(value));
   }
