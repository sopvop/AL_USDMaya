//
// Copyright 2017 Animal Logic
//
// Licensed under the Apache License, Version 2.0 (the "License");
// you may not use this file except in compliance with the License.//
// You may obtain a copy of the License at
//
//     http://www.apache.org/licenses/LICENSE-2.0
//
// Unless required by applicable law or agreed to in writing, software
// distributed under the License is distributed on an "AS IS" BASIS,
// WITHOUT WARRANTIES OR CONDITIONS OF ANY KIND, either express or implied.
// See the License for the specific language governing permissions and
// limitations under the License.
//
#include "AL/usdmaya/fileio/translators/TransformTranslator.h"
#include "AL/usdmaya/fileio/ExportParams.h"
#include "AL/usdmaya/fileio/ImportParams.h"
#include "AL/usdmaya/fileio/AnimationTranslator.h"
#include "AL/usdmaya/nodes/Transform.h"

#include "maya/MObject.h"
#include "maya/MStatus.h"
#include "maya/MAngle.h"
#include "maya/MDagPath.h"
#include "maya/MDoubleArray.h"
#include "maya/MPlug.h"
#include "maya/MFnTransform.h"
#include "maya/MDGModifier.h"
#include "maya/MNodeClass.h"
#include "maya/MGlobal.h"
#include "maya/MMatrix.h"
#include "maya/MEulerRotation.h"
#include "maya/MVector.h"
#include "maya/MFileIO.h"
#include "maya/MItDag.h"

#include "pxr/usd/usd/attribute.h"
#include "pxr/usd/usdGeom/xform.h"
#include "pxr/usd/usdGeom/xformCommonAPI.h"
#include "AL/usdmaya/utils/AttributeType.h"
#include "AL/usdmaya/utils/DgNodeHelper.h"
#include "AL/usdmaya/utils/Utils.h"
#include "usdMaya/xformStack.h"

namespace AL {
namespace usdmaya {
namespace fileio {
namespace translators {


//----------------------------------------------------------------------------------------------------------------------
MObject TransformTranslator::m_inheritsTransform = MObject::kNullObj;
MObject TransformTranslator::m_scale = MObject::kNullObj;
MObject TransformTranslator::m_shear = MObject::kNullObj;
MObject TransformTranslator::m_rotation = MObject::kNullObj;
MObject TransformTranslator::m_rotationX = MObject::kNullObj;
MObject TransformTranslator::m_rotationY = MObject::kNullObj;
MObject TransformTranslator::m_rotationZ = MObject::kNullObj;
MObject TransformTranslator::m_rotateOrder = MObject::kNullObj;
MObject TransformTranslator::m_rotateAxis = MObject::kNullObj;
MObject TransformTranslator::m_rotateAxisX = MObject::kNullObj;
MObject TransformTranslator::m_rotateAxisY = MObject::kNullObj;
MObject TransformTranslator::m_rotateAxisZ = MObject::kNullObj;
MObject TransformTranslator::m_translation = MObject::kNullObj;
MObject TransformTranslator::m_scalePivot = MObject::kNullObj;
MObject TransformTranslator::m_rotatePivot = MObject::kNullObj;
MObject TransformTranslator::m_scalePivotTranslate = MObject::kNullObj;
MObject TransformTranslator::m_rotatePivotTranslate = MObject::kNullObj;
MObject TransformTranslator::m_selectHandle = MObject::kNullObj;
MObject TransformTranslator::m_transMinusRotatePivot = MObject::kNullObj;
MObject TransformTranslator::m_visibility = MObject::kNullObj;

//----------------------------------------------------------------------------------------------------------------------
MStatus TransformTranslator::registerType()
{
  const char* const errorString = "Unable to extract attribute for TransformTranslator";
  MNodeClass nc("transform");
  MStatus status;
  m_rotation = nc.attribute("r", &status);
  AL_MAYA_CHECK_ERROR(status, errorString);

  m_rotationX = nc.attribute("rx", &status);
  AL_MAYA_CHECK_ERROR(status, errorString);

  m_rotationY = nc.attribute("ry", &status);
  AL_MAYA_CHECK_ERROR(status, errorString);

  m_rotationZ = nc.attribute("rz", &status);
  AL_MAYA_CHECK_ERROR(status, errorString);

  m_rotateOrder = nc.attribute("ro", &status);
  AL_MAYA_CHECK_ERROR(status, errorString);

  m_rotateAxis = nc.attribute("ra", &status);
  AL_MAYA_CHECK_ERROR(status, errorString);

  m_rotateAxisX = nc.attribute("rax", &status);
  AL_MAYA_CHECK_ERROR(status, errorString);

  m_rotateAxisY = nc.attribute("ray", &status);
  AL_MAYA_CHECK_ERROR(status, errorString);

  m_rotateAxisZ = nc.attribute("raz", &status);
  AL_MAYA_CHECK_ERROR(status, errorString);

  m_rotatePivot = nc.attribute("rp", &status);
  AL_MAYA_CHECK_ERROR(status, errorString);

  m_rotatePivotTranslate = nc.attribute("rpt", &status);
  AL_MAYA_CHECK_ERROR(status, errorString);

  m_scale = nc.attribute("s", &status);
  AL_MAYA_CHECK_ERROR(status, errorString);

  m_scalePivot = nc.attribute("sp", &status);
  AL_MAYA_CHECK_ERROR(status, errorString);

  m_scalePivotTranslate = nc.attribute("spt", &status);
  AL_MAYA_CHECK_ERROR(status, errorString);

  m_selectHandle = nc.attribute("hdl", &status);
  AL_MAYA_CHECK_ERROR(status, errorString);

  m_shear = nc.attribute("sh", &status);
  AL_MAYA_CHECK_ERROR(status, errorString);

  m_transMinusRotatePivot = nc.attribute("tmrp", &status);
  AL_MAYA_CHECK_ERROR(status, errorString);

  m_translation = nc.attribute("t", &status);
  AL_MAYA_CHECK_ERROR(status, errorString);

  m_inheritsTransform = nc.attribute("it", &status);
  AL_MAYA_CHECK_ERROR(status, errorString);

  MNodeClass dagNodeClass("dagNode");
  m_visibility = dagNodeClass.attribute("visibility", &status);
  AL_MAYA_CHECK_ERROR(status, errorString);

  return MS::kSuccess;
}

//----------------------------------------------------------------------------------------------------------------------
MObject TransformTranslator::createNode(const UsdPrim& from, MObject parent, const char* nodeType, const ImporterParams& params)
{
  const char* const xformError = "ALUSDImport: error creating transform node";
  MStatus status;
  MFnTransform fnx;
  MObject obj = fnx.create(parent, &status);
  AL_MAYA_CHECK_ERROR2(status, xformError);

  status = copyAttributes(from, obj, params);
  AL_MAYA_CHECK_ERROR_RETURN_NULL_MOBJECT(status, "ALUSDImport: error getting transform attributes");
  return obj;
}

//----------------------------------------------------------------------------------------------------------------------
MEulerRotation::RotationOrder convertRotationOrder(UsdGeomXformOp::Type type)
{
  switch (type) {
  case UsdGeomXformOp::TypeRotateXYZ:
    return MEulerRotation::kXYZ;
  case UsdGeomXformOp::TypeRotateXZY:
    return MEulerRotation::kXZY;
  case UsdGeomXformOp::TypeRotateYXZ:
    return MEulerRotation::kYXZ;
  case UsdGeomXformOp::TypeRotateYZX:
    return MEulerRotation::kYZX;
  case UsdGeomXformOp::TypeRotateZXY:
    return MEulerRotation::kZXY;
  case UsdGeomXformOp::TypeRotateZYX:
    return MEulerRotation::kZYX;
  default:
    break;
  }
  return MEulerRotation::kXYZ;
}

//----------------------------------------------------------------------------------------------------------------------
bool TransformTranslator::getAnimationVariables(const PxrUsdMayaXformOpClassification& opIt, MObjectArray& attributes, double &conversionFactor)
{
  attributes.clear();
  const TfToken& opName = opIt.GetName();
  if (opName == PxrUsdMayaXformStackTokens->translate)
  {
    attributes.append(m_translation);
  }
  else if (opName == PxrUsdMayaXformStackTokens->pivotTranslate)
  {
    attributes.append(m_rotatePivotTranslate);
    attributes.append(m_scalePivotTranslate);
  }
  else if (opName == PxrUsdMayaXformStackTokens->pivot)
  {
    attributes.append(m_rotatePivot);
    attributes.append(m_scalePivot);
  }
  else if (opName == PxrUsdMayaXformStackTokens->rotatePivotTranslate)
  {
    attributes.append(m_rotatePivotTranslate);
  }
  else if (opName == PxrUsdMayaXformStackTokens->rotatePivot)
  {
    attributes.append(m_rotatePivot);
  }
  else if (opName == PxrUsdMayaXformStackTokens->rotate)
  {
    attributes.append(m_rotation);
    MAngle one(1.0, MAngle::kDegrees);
    conversionFactor = one.as(MAngle::kRadians);
  }
  else if (opName == PxrUsdMayaXformStackTokens->rotateAxis)
  {
    attributes.append(m_rotateAxis);
    MAngle one(1.0, MAngle::kDegrees);
    conversionFactor = one.as(MAngle::kRadians);
  }
  else if (opName == PxrUsdMayaXformStackTokens->scalePivotTranslate)
  {
    attributes.append(m_scalePivotTranslate);
  }
  else if (opName == PxrUsdMayaXformStackTokens->scalePivot)
  {
    attributes.append(m_scalePivot);
  }
  else if (opName == PxrUsdMayaXformStackTokens->shear)
  {
    attributes.append(m_shear);
  }
  else if (opName == PxrUsdMayaXformStackTokens->scale)
  {
    attributes.append(m_scale);
  }
  else
  {
    std::cerr << "TransformTranslator::copyAnimated - Unknown transform operation: " << opName.GetText() << std::endl;
    return 1;
  }

  return 0;
}

//----------------------------------------------------------------------------------------------------------------------
MStatus TransformTranslator::copyAttributes(const UsdPrim& from, MObject to, const ImporterParams& params)
{
  static const UsdTimeCode usdTime = params.m_forceDefaultRead ?
                                     UsdTimeCode::Default() : UsdTimeCode::EarliestTime();
  const char* const xformError = "ALUSDImport: error creating transform node";
  AL_MAYA_CHECK_ERROR2(DagNodeTranslator::copyAttributes(from, to, params), xformError);

  const UsdGeomXform xformSchema(from);
  bool resetsXformStack = false;
  std::vector<UsdGeomXformOp> xformops = xformSchema.GetOrderedXformOps(&resetsXformStack);

  PxrUsdMayaXformStack::OpClassList orderedOps = \
      PxrUsdMayaXformStack::FirstMatchingSubstack(
          {
              &PxrUsdMayaXformStack::MayaStack(),
              &PxrUsdMayaXformStack::CommonStack()
          },
          xformops);

  if(!orderedOps.empty())
  {
    auto opIt = orderedOps.begin();
    for(std::vector<UsdGeomXformOp>::const_iterator it = xformops.begin(), e = xformops.end(); it != e; ++it, ++opIt)
    {
      const UsdGeomXformOp& op = *it;
      const PxrUsdMayaXformOpClassification& opClass = *opIt;
      const SdfValueTypeName vtn = op.GetTypeName();

      utils::UsdDataType attr_type = AL::usdmaya::utils::getAttributeType(vtn);

      // Import animation (if we have time samples)
      if (op.GetNumTimeSamples())
      {
        if(attr_type == utils::UsdDataType::kVec3f || attr_type == utils::UsdDataType::kVec3d)
        {
          MObjectArray attrObjs;
          double conversionFactor = 1.0;
          getAnimationVariables(opClass, attrObjs, conversionFactor);

          for(size_t attrI = 0; attrI < attrObjs.length(); ++attrI)
          {
            MObject& obj = attrObjs[attrI];
            if (obj.isNull())
            {
              continue;
            }

            const TfToken& opName = opClass.GetName();
            if (opName == PxrUsdMayaXformStackTokens->rotate)
            {
              // Set the rotate order
              MFnTransform trans(to);
              AL_MAYA_CHECK_ERROR2(setInt32(to, m_rotateOrder, uint32_t(convertRotationOrder(op.GetOpType()))), xformError);
            }

            if (attr_type == utils::UsdDataType::kVec3f)
            {
                AL_MAYA_CHECK_ERROR2(setVec3Anim<GfVec3f>(to, obj, op, conversionFactor), xformError);
            }
            else
            {
              AL_MAYA_CHECK_ERROR2(setVec3Anim<GfVec3d>(to, obj, op, conversionFactor), xformError);
            }
          }
        }
        else if(attr_type == utils::UsdDataType::kFloat)
        {
          MObject attr;

          const TfToken& opName = opClass.GetName();
          if (opName == PxrUsdMayaXformStackTokens->rotate)
          {
            switch(op.GetOpType())
            {
              case UsdGeomXformOp::TypeRotateX: attr = m_rotationX; break;
              case UsdGeomXformOp::TypeRotateY: attr = m_rotationY; break;
              case UsdGeomXformOp::TypeRotateZ: attr = m_rotationZ; break;
              default: break;
            }
          }
          else if (opName == PxrUsdMayaXformStackTokens->rotateAxis)
          {
            switch(op.GetOpType())
            {
              case UsdGeomXformOp::TypeRotateX: attr = m_rotateAxisX; break;
              case UsdGeomXformOp::TypeRotateY: attr = m_rotateAxisY; break;
              case UsdGeomXformOp::TypeRotateZ: attr = m_rotateAxisZ; break;
              default: break;
            }
            break;
          }

          if (!attr.isNull())
          {
            setAngleAnim(to, attr, op);
          }
        }
        else if(attr_type == utils::UsdDataType::kMatrix4d)
        {
          if(opClass.GetName() == PxrUsdMayaXformStackTokens->shear)
          {
            std::cerr << "[TransformTranslator::copyAttributes] Error: Animated shear not currently supported" << std::endl;
          }
        }

        continue;

      }

      // Else if static
      const float degToRad = 3.141592654f / 180.0f;

      if(attr_type == utils::UsdDataType::kVec3f)
      {
        GfVec3f value(0);

        const bool retValue = op.GetAs<GfVec3f>(&value, usdTime);
        if (!retValue)
        {
          continue;
        }

        const TfToken& opName = opClass.GetName();
        if (opName == PxrUsdMayaXformStackTokens->translate)
        {
          AL_MAYA_CHECK_ERROR2(setVec3(to, m_translation, value[0], value[1], value[2]), xformError);
        }
        else if (opName == PxrUsdMayaXformStackTokens->rotatePivotTranslate)
        {
          AL_MAYA_CHECK_ERROR2(setVec3(to, m_rotatePivotTranslate, value[0], value[1], value[2]), xformError);
        }
        else if (opName == PxrUsdMayaXformStackTokens->rotatePivot)
        {
          AL_MAYA_CHECK_ERROR2(setVec3(to, m_rotatePivot, value[0], value[1], value[2]), xformError);
        }
        else if (opName == PxrUsdMayaXformStackTokens->rotate)
        {
          AL_MAYA_CHECK_ERROR2(setInt32(to, m_rotateOrder, uint32_t(convertRotationOrder(op.GetOpType()))), xformError);
          AL_MAYA_CHECK_ERROR2(setVec3(to, m_rotation,
                  MAngle(value[0], MAngle::kDegrees),
                  MAngle(value[1], MAngle::kDegrees),
                  MAngle(value[2], MAngle::kDegrees)), xformError);
        }
        else if (opName == PxrUsdMayaXformStackTokens->rotateAxis)
        {
          AL_MAYA_CHECK_ERROR2(setVec3(to, m_rotateAxis, value[0] * degToRad, value[1] * degToRad, value[2] * degToRad), xformError);
        }
        else if (opName == PxrUsdMayaXformStackTokens->scalePivotTranslate)
        {
          AL_MAYA_CHECK_ERROR2(setVec3(to, m_scalePivotTranslate, value[0], value[1], value[2]), xformError);
        }
        else if (opName == PxrUsdMayaXformStackTokens->scalePivot)
        {
          AL_MAYA_CHECK_ERROR2(setVec3(to, m_scalePivot, value[0], value[1], value[2]), xformError);
        }
        else if (opName == PxrUsdMayaXformStackTokens->shear)
        {
          AL_MAYA_CHECK_ERROR2(setVec3(to, m_shear, value[0], value[1], value[2]), xformError);
        }
        else if (opName == PxrUsdMayaXformStackTokens->scale)
        {
          AL_MAYA_CHECK_ERROR2(setVec3(to, m_scale, value[0], value[1], value[2]), xformError);
        }
      }
      else
      if(attr_type == utils::UsdDataType::kVec3d)
      {
        GfVec3d value(0);

        const bool retValue = op.GetAs<GfVec3d>(&value, usdTime);
        if (!retValue)
        {
          continue;
        }

        const TfToken& opName = opClass.GetName();
        if (opName == PxrUsdMayaXformStackTokens->translate)
        {
          AL_MAYA_CHECK_ERROR2(setVec3(to, m_translation, value[0], value[1], value[2]), xformError);
        }
        else if (opName == PxrUsdMayaXformStackTokens->rotatePivotTranslate)
        {
          AL_MAYA_CHECK_ERROR2(setVec3(to, m_rotatePivotTranslate, value[0], value[1], value[2]), xformError);
        }
        else if (opName == PxrUsdMayaXformStackTokens->rotatePivot)
        {
          AL_MAYA_CHECK_ERROR2(setVec3(to, m_rotatePivot, value[0], value[1], value[2]), xformError);
        }
        else if (opName == PxrUsdMayaXformStackTokens->rotate)
        {
          AL_MAYA_CHECK_ERROR2(setInt32(to, m_rotateOrder, uint32_t(convertRotationOrder(op.GetOpType()))), xformError);
          AL_MAYA_CHECK_ERROR2(setVec3(to, m_rotation,
                  MAngle(value[0], MAngle::kDegrees),
                  MAngle(value[1], MAngle::kDegrees),
                  MAngle(value[2], MAngle::kDegrees)), xformError);
        }
        else if (opName == PxrUsdMayaXformStackTokens->rotateAxis)
        {
          AL_MAYA_CHECK_ERROR2(setVec3(to, m_rotateAxis, value[0] * degToRad, value[1] * degToRad, value[2] * degToRad), xformError);
        }
        else if (opName == PxrUsdMayaXformStackTokens->scalePivotTranslate)
        {
          AL_MAYA_CHECK_ERROR2(setVec3(to, m_scalePivotTranslate, value[0], value[1], value[2]), xformError);
        }
        else if (opName == PxrUsdMayaXformStackTokens->scalePivot)
        {
          AL_MAYA_CHECK_ERROR2(setVec3(to, m_scalePivot, value[0], value[1], value[2]), xformError);
        }
        else if (opName == PxrUsdMayaXformStackTokens->shear)
        {
          AL_MAYA_CHECK_ERROR2(setVec3(to, m_shear, value[0], value[1], value[2]), xformError);
        }
        else if (opName == PxrUsdMayaXformStackTokens->scale)
        {
          AL_MAYA_CHECK_ERROR2(setVec3(to, m_scale, value[0], value[1], value[2]), xformError);
        }
      }
      else
      if(attr_type == utils::UsdDataType::kFloat)
      {
        float value = 0;

        const bool retValue = op.GetAs<float>(&value, usdTime);
        if (!retValue)
        {
          continue;
        }

        const TfToken& opName = opClass.GetName();
        if (opName == PxrUsdMayaXformStackTokens->rotate)
        {
          switch(op.GetOpType())
          {
          case UsdGeomXformOp::TypeRotateX:
            AL_MAYA_CHECK_ERROR2(setAngle(to, m_rotationX, MAngle(value, MAngle::kDegrees)), xformError);
            break;

          case UsdGeomXformOp::TypeRotateY:
            AL_MAYA_CHECK_ERROR2(setAngle(to, m_rotationY, MAngle(value, MAngle::kDegrees)), xformError);
            break;

          case UsdGeomXformOp::TypeRotateZ:
            AL_MAYA_CHECK_ERROR2(setAngle(to, m_rotationZ, MAngle(value, MAngle::kDegrees)), xformError);
            break;

          default:
            break;
          }
        }
        else if (opName == PxrUsdMayaXformStackTokens->rotateAxis)
        {
          switch(op.GetOpType())
          {
          case UsdGeomXformOp::TypeRotateX:
            AL_MAYA_CHECK_ERROR2(setAngle(to, m_rotateAxisX, MAngle(value, MAngle::kDegrees)), xformError);
            break;

          case UsdGeomXformOp::TypeRotateY:
            AL_MAYA_CHECK_ERROR2(setAngle(to, m_rotateAxisY, MAngle(value, MAngle::kDegrees)), xformError);
            break;

          case UsdGeomXformOp::TypeRotateZ:
            AL_MAYA_CHECK_ERROR2(setAngle(to, m_rotateAxisZ, MAngle(value, MAngle::kDegrees)), xformError);
            break;

          default:
            break;
          }
        }
      }
      else
      if(attr_type == utils::UsdDataType::kMatrix4d)
      {
        if(opClass.GetName() == PxrUsdMayaXformStackTokens->shear)
        {
          GfMatrix4d value;
          const bool retValue = op.GetAs<GfMatrix4d>(&value, usdTime);
          if(!retValue)
          {
            continue;
          }

          const float shearX = value[1][0];
          const float shearY = value[2][0];
          const float shearZ = value[2][1];
          AL_MAYA_CHECK_ERROR2(setVec3(to, m_shear, shearX, shearY, shearZ), xformError);
        }
        // Don't have to worry about any transforms other than shear here, because we've only
        // matched against MayaStack() and CommonStack() - the MatrixStack() case is handled
        // in the generic transform case, below
      }
    }
  }
  else
  {
    GfMatrix4d value;
    const bool retValue = xformSchema.GetLocalTransformation(&value, &resetsXformStack, usdTime);
    if(!retValue)
    {
      return MS::kFailure;
    }
    MFnTransform(to).set(AL::usdmaya::utils::matrixToMTransformationMatrix(value));
  }

  AL_MAYA_CHECK_ERROR2(setBool(to, m_inheritsTransform, !resetsXformStack), xformError);

  processMetaData(from, to, params);
  if (UsdAttribute myAttr = from.GetAttribute(UsdGeomTokens->visibility))
  {
    DgNodeHelper::setVisAttrAnim(to, m_visibility, myAttr);
  }

  return MS::kSuccess;
}

//----------------------------------------------------------------------------------------------------------------------
MStatus TransformTranslator::processMetaData(const UsdPrim& from, MObject& to, const ImporterParams& params)
{
  UsdMetadataValueMap map = from.GetAllAuthoredMetadata();
  auto it = map.begin();
  auto end = map.end();
  for(; it != end; ++it)
  {
    //const TfToken& token = it->first;
    //const VtValue& value = it->second;
    //const TfType& type = value.GetType();
  }
  return MS::kSuccess;
}

//----------------------------------------------------------------------------------------------------------------------
bool animationCheck(AnimationTranslator* animTranslator, MPlug plug)
{
  if(!animTranslator) return false;
  return animTranslator->isAnimated(plug, true);
}

//----------------------------------------------------------------------------------------------------------------------
<<<<<<< HEAD
UsdAttribute addTranslateOp(const UsdGeomXform &xformSchema, TfToken attrName, const GfVec3f &currentValue, bool invert=false)
{
  UsdGeomXformOp op = xformSchema.AddTranslateOp(UsdGeomXformOp::PrecisionFloat, attrName, invert);
  if (!invert)
  {
    op.Set(currentValue);
  }
=======
UsdAttribute addTranslateOp(
    const UsdGeomXform& xformSchema,
    const char* attrName,
    const GfVec3f& currentValue,
    const UsdTimeCode& time)
{
  UsdGeomXformOp op = xformSchema.AddTranslateOp(UsdGeomXformOp::PrecisionFloat, TfToken(attrName));
  op.Set(currentValue, time);
>>>>>>> fd9e08e1
  return op.GetAttr();
}

//----------------------------------------------------------------------------------------------------------------------
<<<<<<< HEAD
UsdAttribute addRotateOp(const UsdGeomXform &xformSchema,
                        TfToken attrName,
                        const int32_t &rotateOrder,
                        const GfVec3f &rotation)
=======
UsdAttribute addRotateOp(
    const UsdGeomXform &xformSchema,
    const char *attrName,
    const int32_t& rotateOrder,
    const GfVec3f& rotation,
    const UsdTimeCode& time)
>>>>>>> fd9e08e1
{
  UsdGeomXformOp op;
  switch(rotateOrder)
  {
  case MEulerRotation::kXYZ:
    op = xformSchema.AddRotateXYZOp(UsdGeomXformOp::PrecisionFloat, attrName);
    break;

  case MEulerRotation::kXZY:
    op = xformSchema.AddRotateXZYOp(UsdGeomXformOp::PrecisionFloat, attrName);
    break;

  case MEulerRotation::kYXZ:
    op = xformSchema.AddRotateYXZOp(UsdGeomXformOp::PrecisionFloat, attrName);
    break;

  case MEulerRotation::kYZX:
    op = xformSchema.AddRotateYZXOp(UsdGeomXformOp::PrecisionFloat, attrName);
    break;

  case MEulerRotation::kZXY:
    op = xformSchema.AddRotateZXYOp(UsdGeomXformOp::PrecisionFloat, attrName);
    break;

  case MEulerRotation::kZYX:
    op = xformSchema.AddRotateZYXOp(UsdGeomXformOp::PrecisionFloat, attrName);
    break;

  default:
    break;
  }
  op.Set(rotation, time);
  return op.GetAttr();
}

//----------------------------------------------------------------------------------------------------------------------
MStatus TransformTranslator::copyAttributes(const MObject& from, UsdPrim& to, const ExporterParams& params)
{
  UsdGeomXform xformSchema(to);
  GfVec3f scale;
  GfVec3f shear;
  GfVec3f rotation;
  int32_t rotateOrder;
  GfVec3f rotateAxis;
  GfVec3f translation;
  GfVec3f scalePivot;
  GfVec3f rotatePivot;
  GfVec3f scalePivotTranslate;
  GfVec3f rotatePivotTranslate;
  bool inheritsTransform;
  bool visible;

  const float radToDeg = 57.295779506f;

  getBool(from, m_inheritsTransform, inheritsTransform);
  getBool(from, m_visible, visible);
  getVec3(from, m_scale, (float*)&scale);
  getVec3(from, m_shear, (float*)&shear);
  getVec3(from, m_rotation, (float*)&rotation);
  getInt32(from, m_rotateOrder, rotateOrder);
  getVec3(from, m_rotateAxis, (float*)&rotateAxis);
  getVec3(from, m_translation, (float*)&translation);
  getVec3(from, m_scalePivot, (float*)&scalePivot);
  getVec3(from, m_rotatePivot, (float*)&rotatePivot);
  getVec3(from, m_scalePivotTranslate, (float*)&scalePivotTranslate);
  getVec3(from, m_rotatePivotTranslate, (float*)&rotatePivotTranslate);

  static const GfVec3f defaultScale(1.0f);
  static const GfVec3f defaultShear(0.0f);
  static const GfVec3f defaultRotation(0.0f);
  static const GfVec3f defaultRotateAxis(0.0f);
  static const GfVec3f defaultTranslation(0.0f);
  static const GfVec3f defaultScalePivot(0.0f);
  static const GfVec3f defaultRotatePivot(0.0f);
  static const GfVec3f defaultScalePivotTranslate(0.0f);
  static const GfVec3f defaultRotatePivotTranslate(0.0f);
  static const bool defaultVisible(true);

  AnimationTranslator* animTranslator = params.m_animTranslator;

  // Check if transform attributes are considered animated,
  // if true, we consider translation, rotation, rotateOrder and scale attributes are animated:
  bool transformAnimated =  false;
  if(params.m_extensiveAnimationCheck)
  {
    transformAnimated = animTranslator->isAnimatedTransform(from);
  }

  xformSchema.SetResetXformStack(!inheritsTransform);

  bool plugAnimated = animationCheck(animTranslator, MPlug(from, m_visible));
  if (plugAnimated || visible != defaultVisible)
  {
    UsdAttribute visibleAttr = xformSchema.GetVisibilityAttr();

    if (plugAnimated && animTranslator)
    {
      animTranslator->forceAddTransformPlug(MPlug(from, m_visible), visibleAttr);
    }
    else
    {
      visibleAttr.Set(visible ? UsdGeomTokens->inherited : UsdGeomTokens->invisible);
    }
  }

  plugAnimated = transformAnimated || animationCheck(animTranslator, MPlug(from, m_translation));
  if(plugAnimated || translation != defaultTranslation)
  {
<<<<<<< HEAD
    UsdAttribute translateAttr = addTranslateOp(xformSchema, PxrUsdMayaXformStackTokens->translate, translation);
=======
    UsdAttribute translateAttr = addTranslateOp(xformSchema, "translate", translation, params.m_timeCode);
>>>>>>> fd9e08e1
    if(plugAnimated && animTranslator) animTranslator->forceAddPlug(MPlug(from, m_translation), translateAttr);
  }

  plugAnimated = animationCheck(animTranslator, MPlug(from, m_rotatePivotTranslate));
  if(plugAnimated || rotatePivotTranslate != defaultRotatePivotTranslate)
  {
<<<<<<< HEAD
    UsdAttribute rotatePivotTranslateAttr = addTranslateOp(xformSchema, PxrUsdMayaXformStackTokens->rotatePivotTranslate, rotatePivotTranslate);
=======
    UsdAttribute rotatePivotTranslateAttr = addTranslateOp(xformSchema, "rotatePivotTranslate", rotatePivotTranslate, params.m_timeCode);
>>>>>>> fd9e08e1
    if(plugAnimated && animTranslator) animTranslator->forceAddPlug(MPlug(from, m_rotatePivotTranslate), rotatePivotTranslateAttr);
  }

  plugAnimated = animationCheck(animTranslator, MPlug(from, m_rotatePivot));
  bool makeRotatePivot = plugAnimated || rotatePivot != defaultRotatePivot;
  if(makeRotatePivot)
  {
<<<<<<< HEAD
    UsdAttribute rotatePivotAttr = addTranslateOp(xformSchema, PxrUsdMayaXformStackTokens->rotatePivot, rotatePivot);
=======
    UsdAttribute rotatePivotAttr = addTranslateOp(xformSchema, "rotatePivot", rotatePivot, params.m_timeCode);
>>>>>>> fd9e08e1
    if(plugAnimated && animTranslator) animTranslator->forceAddPlug(MPlug(from, m_rotatePivot), rotatePivotAttr);
  }

  plugAnimated = transformAnimated || animationCheck(animTranslator, MPlug(from, m_rotation));
  if(plugAnimated || rotation != defaultRotation)
  {
    rotation *= radToDeg;
<<<<<<< HEAD
    UsdAttribute rotateAttr = addRotateOp(xformSchema, PxrUsdMayaXformStackTokens->rotate, rotateOrder, rotation);
=======
    UsdAttribute rotateAttr = addRotateOp(xformSchema, "rotate", rotateOrder, rotation, params.m_timeCode);
>>>>>>> fd9e08e1
    if(plugAnimated && animTranslator) animTranslator->forceAddPlug(MPlug(from, m_rotation), rotateAttr, radToDeg);
  }

  plugAnimated = animationCheck(animTranslator, MPlug(from, m_rotateAxis));
  if(plugAnimated || rotateAxis != defaultRotateAxis)
  {
    rotateAxis *= radToDeg;
<<<<<<< HEAD
    UsdAttribute rotateAxisAttr = addRotateOp(xformSchema, PxrUsdMayaXformStackTokens->rotateAxis, MEulerRotation::kXYZ, rotateAxis);
=======
    UsdAttribute rotateAxisAttr = addRotateOp(xformSchema, "rotateAxis", MEulerRotation::kXYZ, rotateAxis, params.m_timeCode);
>>>>>>> fd9e08e1
    if(plugAnimated && animTranslator) animTranslator->forceAddPlug(MPlug(from, m_rotateAxis), rotateAxisAttr, radToDeg);
  }

  if(makeRotatePivot)
  {
<<<<<<< HEAD
    UsdAttribute rotatePivotINVAttr = addTranslateOp(xformSchema, PxrUsdMayaXformStackTokens->rotatePivot, rotatePivot, true);
=======
    UsdAttribute rotatePivotINVAttr = addTranslateOp(xformSchema, "rotatePivotINV", -rotatePivot, params.m_timeCode);
>>>>>>> fd9e08e1
    if(plugAnimated && animTranslator) animTranslator->forceAddPlug(MPlug(from, m_rotatePivot), rotatePivotINVAttr);
  }

  plugAnimated = animationCheck(animTranslator, MPlug(from, m_scalePivotTranslate));
  if(plugAnimated || scalePivotTranslate != defaultScalePivotTranslate)
  {
<<<<<<< HEAD
    UsdAttribute scalePivotTranslateAttr = addTranslateOp(xformSchema, PxrUsdMayaXformStackTokens->scalePivotTranslate, scalePivotTranslate);
=======
    UsdAttribute scalePivotTranslateAttr = addTranslateOp(xformSchema, "scalePivotTranslate", scalePivotTranslate, params.m_timeCode);
>>>>>>> fd9e08e1
    if(plugAnimated && animTranslator) animTranslator->forceAddPlug(MPlug(from, m_scalePivotTranslate), scalePivotTranslateAttr);
  }

  plugAnimated = animationCheck(animTranslator, MPlug(from, m_scalePivot));
  bool makeScalePivot = plugAnimated || scalePivot != defaultScalePivot;
  if(makeScalePivot)
  {
<<<<<<< HEAD
    UsdAttribute scalePivotAttr = addTranslateOp(xformSchema, PxrUsdMayaXformStackTokens->scalePivot, scalePivot);
=======
    UsdAttribute scalePivotAttr = addTranslateOp(xformSchema, "scalePivot", scalePivot, params.m_timeCode);
>>>>>>> fd9e08e1
    if(plugAnimated && animTranslator) animTranslator->forceAddPlug(MPlug(from, m_scalePivot), scalePivotAttr);
  }

  if(shear != defaultShear)
  {
    GfMatrix4d shearMatrix(
        1.0f, 0.0f, 0.0f, 0.0f,
        shear[0], 1.0f, 0.0f, 0.0f,
        shear[1], shear[2], 1.0f, 0.0f,
        0.0f, 0.0f, 0.0f, 1.0f);
<<<<<<< HEAD
    UsdGeomXformOp op = xformSchema.AddTransformOp(UsdGeomXformOp::PrecisionDouble, PxrUsdMayaXformStackTokens->shear);
    op.Set(shearMatrix);
=======
    UsdGeomXformOp op = xformSchema.AddTransformOp(UsdGeomXformOp::PrecisionDouble, TfToken("shear"));
    op.Set(shearMatrix, params.m_timeCode);
>>>>>>> fd9e08e1
  }

  plugAnimated = transformAnimated || animationCheck(animTranslator, MPlug(from, m_scale));
  if(plugAnimated || scale != defaultScale)
  {
<<<<<<< HEAD
    UsdGeomXformOp op = xformSchema.AddScaleOp(UsdGeomXformOp::PrecisionFloat, PxrUsdMayaXformStackTokens->scale);
    op.Set(scale);
=======
    UsdGeomXformOp op = xformSchema.AddScaleOp(UsdGeomXformOp::PrecisionFloat, TfToken("scale"));
    op.Set(scale, params.m_timeCode);
>>>>>>> fd9e08e1
    if(plugAnimated && animTranslator) animTranslator->forceAddPlug(MPlug(from, m_scale), op.GetAttr());
  }

  if(makeScalePivot)
  {
<<<<<<< HEAD
    UsdAttribute scalePivotINVAttr = addTranslateOp(xformSchema, PxrUsdMayaXformStackTokens->scalePivot, scalePivot, true);
=======
    UsdAttribute scalePivotINVAttr = addTranslateOp(xformSchema, "scalePivotINV", -scalePivot, params.m_timeCode);
>>>>>>> fd9e08e1
    if(plugAnimated && animTranslator) animTranslator->forceAddPlug(MPlug(from, m_scalePivot), scalePivotINVAttr);
  }

  return MS::kSuccess;
}

//----------------------------------------------------------------------------------------------------------------------
void TransformTranslator::copyAttributeValue(const MPlug& plug, UsdAttribute& usdAttr, const UsdTimeCode& timeCode)
{
  MObject node = plug.node();
  MObject attribute = plug.attribute();
  static const TfToken visToken = UsdGeomTokens->visibility;
  if (usdAttr.GetName() == visToken)
  {
    bool value;
    getBool(node, attribute, value);
    usdAttr.Set(value ? UsdGeomTokens->inherited : UsdGeomTokens->invisible, timeCode);
  }
}

//----------------------------------------------------------------------------------------------------------------------
} // translators
} // fileio
} // usdmaya
} // AL
//----------------------------------------------------------------------------------------------------------------------<|MERGE_RESOLUTION|>--- conflicted
+++ resolved
@@ -580,41 +580,28 @@
 }
 
 //----------------------------------------------------------------------------------------------------------------------
-<<<<<<< HEAD
-UsdAttribute addTranslateOp(const UsdGeomXform &xformSchema, TfToken attrName, const GfVec3f &currentValue, bool invert=false)
+UsdAttribute addTranslateOp(
+    const UsdGeomXform& xformSchema,
+    TfToken attrName,
+    const GfVec3f& currentValue,
+    const UsdTimeCode& time,
+    bool invert=false)
 {
   UsdGeomXformOp op = xformSchema.AddTranslateOp(UsdGeomXformOp::PrecisionFloat, attrName, invert);
   if (!invert)
   {
-    op.Set(currentValue);
-  }
-=======
-UsdAttribute addTranslateOp(
-    const UsdGeomXform& xformSchema,
-    const char* attrName,
-    const GfVec3f& currentValue,
-    const UsdTimeCode& time)
-{
-  UsdGeomXformOp op = xformSchema.AddTranslateOp(UsdGeomXformOp::PrecisionFloat, TfToken(attrName));
-  op.Set(currentValue, time);
->>>>>>> fd9e08e1
+    op.Set(currentValue, time);
+  }
   return op.GetAttr();
 }
 
 //----------------------------------------------------------------------------------------------------------------------
-<<<<<<< HEAD
-UsdAttribute addRotateOp(const UsdGeomXform &xformSchema,
-                        TfToken attrName,
-                        const int32_t &rotateOrder,
-                        const GfVec3f &rotation)
-=======
 UsdAttribute addRotateOp(
     const UsdGeomXform &xformSchema,
-    const char *attrName,
+    TfToken attrName,
     const int32_t& rotateOrder,
     const GfVec3f& rotation,
     const UsdTimeCode& time)
->>>>>>> fd9e08e1
 {
   UsdGeomXformOp op;
   switch(rotateOrder)
@@ -723,22 +710,14 @@
   plugAnimated = transformAnimated || animationCheck(animTranslator, MPlug(from, m_translation));
   if(plugAnimated || translation != defaultTranslation)
   {
-<<<<<<< HEAD
-    UsdAttribute translateAttr = addTranslateOp(xformSchema, PxrUsdMayaXformStackTokens->translate, translation);
-=======
-    UsdAttribute translateAttr = addTranslateOp(xformSchema, "translate", translation, params.m_timeCode);
->>>>>>> fd9e08e1
+    UsdAttribute translateAttr = addTranslateOp(xformSchema, PxrUsdMayaXformStackTokens->translate, translation, params.m_timeCode);
     if(plugAnimated && animTranslator) animTranslator->forceAddPlug(MPlug(from, m_translation), translateAttr);
   }
 
   plugAnimated = animationCheck(animTranslator, MPlug(from, m_rotatePivotTranslate));
   if(plugAnimated || rotatePivotTranslate != defaultRotatePivotTranslate)
   {
-<<<<<<< HEAD
-    UsdAttribute rotatePivotTranslateAttr = addTranslateOp(xformSchema, PxrUsdMayaXformStackTokens->rotatePivotTranslate, rotatePivotTranslate);
-=======
-    UsdAttribute rotatePivotTranslateAttr = addTranslateOp(xformSchema, "rotatePivotTranslate", rotatePivotTranslate, params.m_timeCode);
->>>>>>> fd9e08e1
+    UsdAttribute rotatePivotTranslateAttr = addTranslateOp(xformSchema, PxrUsdMayaXformStackTokens->rotatePivotTranslate, rotatePivotTranslate, params.m_timeCode);
     if(plugAnimated && animTranslator) animTranslator->forceAddPlug(MPlug(from, m_rotatePivotTranslate), rotatePivotTranslateAttr);
   }
 
@@ -746,11 +725,7 @@
   bool makeRotatePivot = plugAnimated || rotatePivot != defaultRotatePivot;
   if(makeRotatePivot)
   {
-<<<<<<< HEAD
-    UsdAttribute rotatePivotAttr = addTranslateOp(xformSchema, PxrUsdMayaXformStackTokens->rotatePivot, rotatePivot);
-=======
-    UsdAttribute rotatePivotAttr = addTranslateOp(xformSchema, "rotatePivot", rotatePivot, params.m_timeCode);
->>>>>>> fd9e08e1
+    UsdAttribute rotatePivotAttr = addTranslateOp(xformSchema, PxrUsdMayaXformStackTokens->rotatePivot, rotatePivot, params.m_timeCode);
     if(plugAnimated && animTranslator) animTranslator->forceAddPlug(MPlug(from, m_rotatePivot), rotatePivotAttr);
   }
 
@@ -758,11 +733,7 @@
   if(plugAnimated || rotation != defaultRotation)
   {
     rotation *= radToDeg;
-<<<<<<< HEAD
-    UsdAttribute rotateAttr = addRotateOp(xformSchema, PxrUsdMayaXformStackTokens->rotate, rotateOrder, rotation);
-=======
-    UsdAttribute rotateAttr = addRotateOp(xformSchema, "rotate", rotateOrder, rotation, params.m_timeCode);
->>>>>>> fd9e08e1
+    UsdAttribute rotateAttr = addRotateOp(xformSchema, PxrUsdMayaXformStackTokens->rotate, rotateOrder, rotation, params.m_timeCode);
     if(plugAnimated && animTranslator) animTranslator->forceAddPlug(MPlug(from, m_rotation), rotateAttr, radToDeg);
   }
 
@@ -770,32 +741,20 @@
   if(plugAnimated || rotateAxis != defaultRotateAxis)
   {
     rotateAxis *= radToDeg;
-<<<<<<< HEAD
-    UsdAttribute rotateAxisAttr = addRotateOp(xformSchema, PxrUsdMayaXformStackTokens->rotateAxis, MEulerRotation::kXYZ, rotateAxis);
-=======
-    UsdAttribute rotateAxisAttr = addRotateOp(xformSchema, "rotateAxis", MEulerRotation::kXYZ, rotateAxis, params.m_timeCode);
->>>>>>> fd9e08e1
+    UsdAttribute rotateAxisAttr = addRotateOp(xformSchema, PxrUsdMayaXformStackTokens->rotateAxis, MEulerRotation::kXYZ, rotateAxis, params.m_timeCode);
     if(plugAnimated && animTranslator) animTranslator->forceAddPlug(MPlug(from, m_rotateAxis), rotateAxisAttr, radToDeg);
   }
 
   if(makeRotatePivot)
   {
-<<<<<<< HEAD
-    UsdAttribute rotatePivotINVAttr = addTranslateOp(xformSchema, PxrUsdMayaXformStackTokens->rotatePivot, rotatePivot, true);
-=======
-    UsdAttribute rotatePivotINVAttr = addTranslateOp(xformSchema, "rotatePivotINV", -rotatePivot, params.m_timeCode);
->>>>>>> fd9e08e1
+    UsdAttribute rotatePivotINVAttr = addTranslateOp(xformSchema, PxrUsdMayaXformStackTokens->rotatePivot, rotatePivot, params.m_timeCode, true);
     if(plugAnimated && animTranslator) animTranslator->forceAddPlug(MPlug(from, m_rotatePivot), rotatePivotINVAttr);
   }
 
   plugAnimated = animationCheck(animTranslator, MPlug(from, m_scalePivotTranslate));
   if(plugAnimated || scalePivotTranslate != defaultScalePivotTranslate)
   {
-<<<<<<< HEAD
-    UsdAttribute scalePivotTranslateAttr = addTranslateOp(xformSchema, PxrUsdMayaXformStackTokens->scalePivotTranslate, scalePivotTranslate);
-=======
-    UsdAttribute scalePivotTranslateAttr = addTranslateOp(xformSchema, "scalePivotTranslate", scalePivotTranslate, params.m_timeCode);
->>>>>>> fd9e08e1
+    UsdAttribute scalePivotTranslateAttr = addTranslateOp(xformSchema, PxrUsdMayaXformStackTokens->scalePivotTranslate, scalePivotTranslate, params.m_timeCode);
     if(plugAnimated && animTranslator) animTranslator->forceAddPlug(MPlug(from, m_scalePivotTranslate), scalePivotTranslateAttr);
   }
 
@@ -803,11 +762,7 @@
   bool makeScalePivot = plugAnimated || scalePivot != defaultScalePivot;
   if(makeScalePivot)
   {
-<<<<<<< HEAD
-    UsdAttribute scalePivotAttr = addTranslateOp(xformSchema, PxrUsdMayaXformStackTokens->scalePivot, scalePivot);
-=======
-    UsdAttribute scalePivotAttr = addTranslateOp(xformSchema, "scalePivot", scalePivot, params.m_timeCode);
->>>>>>> fd9e08e1
+    UsdAttribute scalePivotAttr = addTranslateOp(xformSchema, PxrUsdMayaXformStackTokens->scalePivot, scalePivot, params.m_timeCode);
     if(plugAnimated && animTranslator) animTranslator->forceAddPlug(MPlug(from, m_scalePivot), scalePivotAttr);
   }
 
@@ -818,35 +773,21 @@
         shear[0], 1.0f, 0.0f, 0.0f,
         shear[1], shear[2], 1.0f, 0.0f,
         0.0f, 0.0f, 0.0f, 1.0f);
-<<<<<<< HEAD
     UsdGeomXformOp op = xformSchema.AddTransformOp(UsdGeomXformOp::PrecisionDouble, PxrUsdMayaXformStackTokens->shear);
-    op.Set(shearMatrix);
-=======
-    UsdGeomXformOp op = xformSchema.AddTransformOp(UsdGeomXformOp::PrecisionDouble, TfToken("shear"));
     op.Set(shearMatrix, params.m_timeCode);
->>>>>>> fd9e08e1
   }
 
   plugAnimated = transformAnimated || animationCheck(animTranslator, MPlug(from, m_scale));
   if(plugAnimated || scale != defaultScale)
   {
-<<<<<<< HEAD
     UsdGeomXformOp op = xformSchema.AddScaleOp(UsdGeomXformOp::PrecisionFloat, PxrUsdMayaXformStackTokens->scale);
-    op.Set(scale);
-=======
-    UsdGeomXformOp op = xformSchema.AddScaleOp(UsdGeomXformOp::PrecisionFloat, TfToken("scale"));
     op.Set(scale, params.m_timeCode);
->>>>>>> fd9e08e1
     if(plugAnimated && animTranslator) animTranslator->forceAddPlug(MPlug(from, m_scale), op.GetAttr());
   }
 
   if(makeScalePivot)
   {
-<<<<<<< HEAD
-    UsdAttribute scalePivotINVAttr = addTranslateOp(xformSchema, PxrUsdMayaXformStackTokens->scalePivot, scalePivot, true);
-=======
-    UsdAttribute scalePivotINVAttr = addTranslateOp(xformSchema, "scalePivotINV", -scalePivot, params.m_timeCode);
->>>>>>> fd9e08e1
+    UsdAttribute scalePivotINVAttr = addTranslateOp(xformSchema, PxrUsdMayaXformStackTokens->scalePivot, scalePivot, params.m_timeCode, true);
     if(plugAnimated && animTranslator) animTranslator->forceAddPlug(MPlug(from, m_scalePivot), scalePivotINVAttr);
   }
 
