//
// Copyright 2017 Animal Logic
//
// Licensed under the Apache License, Version 2.0 (the "License");
// you may not use this file except in compliance with the License.//
// You may obtain a copy of the License at
//
//     http://www.apache.org/licenses/LICENSE-2.0
//
// Unless required by applicable law or agreed to in writing, software
// distributed under the License is distributed on an "AS IS" BASIS,
// WITHOUT WARRANTIES OR CONDITIONS OF ANY KIND, either express or implied.
// See the License for the specific language governing permissions and
// limitations under the License.

#pragma once

#include <string>

#define xstr(a) stringify(a)
#define stringify(a) #a

#define AL_USDMAYA_VERSION_MAJOR 0
#define AL_USDMAYA_VERSION_MINOR 26
<<<<<<< HEAD
#define AL_USDMAYA_VERSION_PATCH 2
=======
#define AL_USDMAYA_VERSION_PATCH 0
>>>>>>> 42fda4d1

#define AL_USDMAYA_VERSION_STR xstr(AL_USDMAYA_VERSION_MAJOR) "." \
                               xstr(AL_USDMAYA_VERSION_MINOR) "." \
                               xstr(AL_USDMAYA_VERSION_PATCH)

namespace AL {
namespace usdmaya {

inline std::string getVersion()
{
    return AL_USDMAYA_VERSION_STR;
}

} // namespace AL
} // namespace usdmaya<|MERGE_RESOLUTION|>--- conflicted
+++ resolved
@@ -22,11 +22,7 @@
 
 #define AL_USDMAYA_VERSION_MAJOR 0
 #define AL_USDMAYA_VERSION_MINOR 26
-<<<<<<< HEAD
-#define AL_USDMAYA_VERSION_PATCH 2
-=======
 #define AL_USDMAYA_VERSION_PATCH 0
->>>>>>> 42fda4d1
 
 #define AL_USDMAYA_VERSION_STR xstr(AL_USDMAYA_VERSION_MAJOR) "." \
                                xstr(AL_USDMAYA_VERSION_MINOR) "." \
