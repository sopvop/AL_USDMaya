//
// Copyright 2017 Animal Logic
//
// Licensed under the Apache License, Version 2.0 (the "License");
// you may not use this file except in compliance with the License.//
// You may obtain a copy of the License at
//
//     http://www.apache.org/licenses/LICENSE-2.0
//
// Unless required by applicable law or agreed to in writing, software
// distributed under the License is distributed on an "AS IS" BASIS,
// WITHOUT WARRANTIES OR CONDITIONS OF ANY KIND, either express or implied.
// See the License for the specific language governing permissions and
// limitations under the License.
//
#include "AL/usdmaya/Global.h"
#include "AL/usdmaya/StageCache.h"
#include "AL/usdmaya/DebugCodes.h"
#include "AL/usdmaya/TypeIDs.h"
#include "AL/usdmaya/nodes/LayerManager.h"
#include "AL/usdmaya/nodes/ProxyShape.h"
#include "AL/usdmaya/nodes/Transform.h"
#include "AL/usdmaya/nodes/TransformationMatrix.h"

#include <pxr/base/plug/registry.h>
#include <pxr/base/tf/diagnostic.h>
#include <pxr/base/tf/getenv.h>
#include <pxr/base/tf/stackTrace.h>
#include <pxr/base/tf/stringUtils.h>
#include <pxr/usd/usdUtils/stageCache.h>

#if defined(WANT_UFE_BUILD)
#include "ufe/globalSelection.h"
#include "ufe/observer.h"
#include "ufe/observableSelection.h"
#include "ufe/path.h"
#include "ufe/sceneItemList.h"
#include "ufe/selectionNotification.h"
#include "ufe/transform3d.h"
#include "ufe/transform3dNotification.h"
#endif

#include "maya/MGlobal.h"
#include "maya/MFnDependencyNode.h"
#include "maya/MItDependencyNodes.h"
#include "maya/MSelectionList.h"

#include <iostream>

#ifndef AL_USDMAYA_LOCATION_NAME
  #define AL_USDMAYA_LOCATION_NAME "AL_USDMAYA_LOCATION"
#endif

namespace {
  // Keep track of how many levels "deep" in file reads we are - because
  // a file open can can trigger a reference load, which can trigger a
  // a sub-reference load, etc... we only want to run postFileRead after
  // once per top-level file read operation (ie, once per open, or once
  // per import, or once per reference).
  std::atomic<size_t> readDepth;

#if defined(WANT_UFE_BUILD)
  // The proxy shape has an internal cache which needs to update when any of
  // its UFE scene items are selected and transformed.
  class UfeTransformObserver : public Ufe::Observer
  {
  public:
    UfeTransformObserver() : Ufe::Observer()
    {
    }

    ~UfeTransformObserver() override
    {
    }

    void operator()(const Ufe::Notification& notification) override
    {
      auto xformChanged = dynamic_cast<const Ufe::Transform3dChanged*>(&notification);
      if (xformChanged == nullptr) return;

      // Action for USD scene items only.
      Ufe::SceneItem::Ptr sceneItem = xformChanged->item();
      if (!sceneItem || (sceneItem->runTimeId() != AL::usdmaya::USD_UFE_RUNTIME_ID)) return;

      std::string mayaPath = sceneItem->path().popSegment().popHead().string();

      MSelectionList sl;
      sl.add(MString(mayaPath.c_str(), mayaPath.length()));

      MObject object;
      MStatus status = sl.getDependNode(0, object);
      if (!status) return;

      MFnDependencyNode dependNode(object, &status);
      if (!status) return;

      if (dependNode.typeId() == AL::usdmaya::nodes::ProxyShape::kTypeId)
      {
        auto proxyShape =
          static_cast<AL::usdmaya::nodes::ProxyShape*>(dependNode.userNode());
        if (proxyShape)
        {
          proxyShape->clearBoundingBoxCache();
        }
      }
    }
  };
#endif
}

namespace AL {
namespace usdmaya {


//----------------------------------------------------------------------------------------------------------------------
#if defined(WANT_UFE_BUILD)
  // Observe UFE scene items for transformation changed only when they are selected.
  class Global::UfeSelectionObserver : public Ufe::Observer
  {
  public:
    UfeSelectionObserver()
      : Ufe::Observer()
      , m_ufeTransformObserver(std::make_shared<UfeTransformObserver>())
      , m_openingFile(false)
    {
    }

    ~UfeSelectionObserver() override
    {
      clear();
    }

    void clear()
    {
      for (auto si : m_observedSceneItems)
      {
        Ufe::Transform3d::removeObserver(si, m_ufeTransformObserver);
      }

      m_observedSceneItems.clear();
    }

    void observe(const Ufe::SceneItem::Ptr& si)
    {
      if (si &&
        (si->runTimeId() == USD_UFE_RUNTIME_ID) &&
        Ufe::Transform3d::addObserver(si, m_ufeTransformObserver))
      {
        m_observedSceneItems.push_back(si);
      }
    }

    void openingFile(bool val)
    {
      m_openingFile = val;
    }

    void operator()(const Ufe::Notification& notification) override
    {
      // During Maya file read, each node will be selected in turn, so we get
      // notified for each node in the scene.  Prune this out.
      if (m_openingFile)
      {
        return;
      }

      auto selectionChanged = dynamic_cast<const Ufe::SelectionChanged*>(&notification);
      if (selectionChanged == nullptr)
      {
        return;
      }

      if (dynamic_cast<const Ufe::SelectionCleared*>(selectionChanged))
      {
        clear();
      }
      else if (dynamic_cast<const Ufe::SelectionReplaced*>(selectionChanged) ||
        dynamic_cast<const Ufe::SelectionCompositeNotification*>(selectionChanged))
      {
        clear();

        const Ufe::GlobalSelection::Ptr& ufeSelection = Ufe::GlobalSelection::get();
        if (ufeSelection)
        {
          for (auto it = ufeSelection->cbegin(); it != ufeSelection->cend(); it++)
          {
            observe(*it);
          }
        }
      }
      else if (auto appended = dynamic_cast<const Ufe::SelectionItemAppended*>(selectionChanged))
      {
        observe(appended->item());
      }
      else if (auto removed = dynamic_cast<const Ufe::SelectionItemRemoved*>(selectionChanged))
      {
        Ufe::SceneItem::Ptr si = removed->item();
        if (si &&
          (si->runTimeId() == USD_UFE_RUNTIME_ID) &&
          Ufe::Transform3d::removeObserver(si, m_ufeTransformObserver))
        {
          m_observedSceneItems.remove(si);
        }
      }
    }

  private:
    // Scene items being observed for transformation matrix change.
    Ufe::SceneItemList m_observedSceneItems;

    // Transform3d observer for selected scene items.
    std::shared_ptr<UfeTransformObserver> m_ufeTransformObserver;

    bool m_openingFile;
  };

  std::shared_ptr<Global::UfeSelectionObserver> Global::m_ufeSelectionObserver;
#endif

//----------------------------------------------------------------------------------------------------------------------
AL::event::CallbackId Global::m_preSave;
AL::event::CallbackId Global::m_postSave;
AL::event::CallbackId Global::m_preRead;
AL::event::CallbackId Global::m_postRead;
AL::event::CallbackId Global::m_fileNew;
AL::event::CallbackId Global::m_preExport;
AL::event::CallbackId Global::m_postExport;

//----------------------------------------------------------------------------------------------------------------------

//class of MObjects
static MSelectionList g_selected;

//Store the current selection list, but dont store AL_USD proxies
static void storeSelection()
{
  TF_DEBUG(ALUSDMAYA_EVENTS).Msg("storeSelection\n");
  MGlobal::getActiveSelectionList(g_selected);

  // some utils that test for AL types, but which only initialise function sets when it's possible
  // that the type may be a plugin shape or transform. Avoids a tonne of function set initialisations
  // and string compares on the types. 
  auto isProxyShape = [] (MDagPath p) {
    if(p.node().hasFn(MFn::kPluginShape)) {
       return MFnDagNode(p).typeName() == "AL_usdmaya_ProxyShape";
    }
    return false;
  };
  auto isTransform = [] (MDagPath p) {
    if(p.node().hasFn(MFn::kPluginTransformNode)) {
       return MFnDagNode(p).typeName() == "AL_usdmaya_Transform";
    }
    return false;
  };

  for(unsigned int i = 0; i < g_selected.length(); /* empty */ )
  {
    // grab item as a dag path (skip over materials/textures/etc)
    MDagPath selectedPath; 
    if(!g_selected.getDagPath(i, selectedPath))
    {
      ++i;
      continue;
    }

    // test for any selected proxy shapes or transform nodes
    if(isProxyShape(selectedPath) || isTransform(selectedPath))
    {
      // remove node from selection list
      g_selected.remove(i);
      continue;
    }

    // test for any parents of proxy shapes selected (don't iterate over all children, just the shape nodes below)
    uint32_t num = 0, j;
    selectedPath.numberOfShapesDirectlyBelow(num);
    for(j = 0; j < num; ++j)
    {
      MDagPath child = selectedPath;
      child.extendToShapeDirectlyBelow(j); //< only care about shape nodes (rather than ALL children!)
      if(isProxyShape(child))
      {
        g_selected.remove(i);
        break;
      }
    }

    // if none found, increment count
    if(j == num)
    {
      ++i;
    }
  }
  
}

//Reselect the selection stored in storeSelection()
static void restoreSelection()
{
  TF_DEBUG(ALUSDMAYA_EVENTS).Msg("restoreSelection\n");
  MGlobal::setActiveSelectionList(g_selected);
}

//----------------------------------------------------------------------------------------------------------------------
static void onFileNew(void*)
{
  TF_DEBUG(ALUSDMAYA_EVENTS).Msg("onFileNew\n");
  // These should both clear the caches, however they don't actually do anything of the sort. Puzzled.
  UsdUtilsStageCache::Get().Clear();
  StageCache::Clear();
}

//----------------------------------------------------------------------------------------------------------------------
static void preFileRead(void*)
{
  TF_DEBUG(ALUSDMAYA_EVENTS).Msg("preFileRead\n");
<<<<<<< HEAD

  if(!readDepth)
  {
    MFnDependencyNode fn;
    {
      MItDependencyNodes iter(MFn::kPluginShape);
      for(; !iter.isDone(); iter.next())
      {
        fn.setObject(iter.item());
        if(fn.typeId() == nodes::ProxyShape::kTypeId)
        {
          nodes::ProxyShape* proxy = (nodes::ProxyShape*)fn.userNode();
          proxy->removeAttributeChangedCallback();
        }
      }
    }

    Global::openingFile(true);
  }

=======
>>>>>>> 6eccd203
  ++readDepth;
}

//----------------------------------------------------------------------------------------------------------------------
static void postFileRead(void*)
{
  TF_DEBUG(ALUSDMAYA_EVENTS).Msg("postFileRead\n");

  // If the plugin is loaded as the result of a "requires" statment when opening a scene,
  // it's possible for postFileRead to be called without preFileRead having been... so,
  // make sure we don't decrement past 0!
  size_t oldReadDepth = readDepth.fetch_sub(1);
  if (ARCH_UNLIKELY(oldReadDepth == 0))
  {
    // Assume we got here because we didn't call preFileRead - do the increment that it
    // missed
    readDepth++;
    oldReadDepth++;
  }

  // oldReadDepth is the value BEFORE we decremented (with fetch_sub), so should be 1
  // if we're now "done"
  if (oldReadDepth != 1)
  {
    return;
  }

  nodes::LayerManager* layerManager = nodes::LayerManager::findManager();
  if (layerManager)
  {
    layerManager->loadAllLayers();
    AL_MAYA_CHECK_ERROR2(layerManager->clearSerialisationAttributes(), "postFileRead");
  }

  MFnDependencyNode fn;
  {
    std::vector<MObjectHandle>& unloadedProxies = nodes::ProxyShape::GetUnloadedProxyShapes();
    unsigned int numUnloadedProxies = unloadedProxies.size();
    for(unsigned int i = 0; i < numUnloadedProxies; ++i)
    {
      if(!(unloadedProxies[i].isValid() && unloadedProxies[i].isAlive()))
      {
        continue;
      }
      fn.setObject(unloadedProxies[i].object());
      if(fn.typeId() != nodes::ProxyShape::kTypeId)
      {
        TF_CODING_ERROR("ProxyShape::m_unloadedProxyShapes had a non-Proxy-Shape mobject");
        continue;
      }

      // execute a pull on each proxy shape to ensure that each one has a valid USD stage!
      nodes::ProxyShape* proxy = (nodes::ProxyShape*)fn.userNode();
      proxy->loadStage();
      auto stage = proxy->getUsdStage();
      proxy->deserialiseTranslatorContext();
      proxy->findTaggedPrims();
      proxy->deserialiseTransformRefs();
      proxy->constructGLImagingEngine();
    }
    unloadedProxies.clear();
  }
  {
    MItDependencyNodes iter(MFn::kPluginTransformNode);
    for(; !iter.isDone(); iter.next())
    {
      fn.setObject(iter.item());
      if(fn.typeId() == nodes::Transform::kTypeId)
      {
        // ensure all of the transforms are referring to the correct prim
        nodes::Transform* tmPtr = (nodes::Transform*)fn.userNode();
        tmPtr->transform()->initialiseToPrim(true, tmPtr);
      }
    }
  }

  Global::openingFile(false);
}

//----------------------------------------------------------------------------------------------------------------------
static void _preFileSave()
{
  TF_DEBUG(ALUSDMAYA_EVENTS).Msg("preFileSave\n");

  // currently, if we have selected a shape in the usd proxy shape, a series of transforms will have been created.
  // Ideally we don't want these transient nodes to be stored in the Maya file, so make sure we unselect prior to a file
  // save (which should call another set of callbacks and delete those transient nodes. This should leave us with just
  // those AL::usdmaya::nodes::Transform nodes that are created because they are required, or have been requested).

  // Selection will be restored to the selection prior to the clearing in the post save.

  storeSelection();

  MGlobal::clearSelectionList();

  nodes::ProxyShape::serializeAll();
}

//----------------------------------------------------------------------------------------------------------------------
static void preFileSave(void*)
{
  // This is a file-save callback, so we want to be EXTRA careful not to crash out, and
  // lose their work right when they need it most!
  // ...except if we're in a debug build, in which case just crash the mofo, so we
  // notice!
#ifndef DEBUG
  try
  {
#endif
    _preFileSave();
#ifndef DEBUG
  }
  catch (const std::exception& e)
  {
    MString msg("Caught unhandled exception inside of al_usdmaya save callback: ");
    msg += e.what();
    MGlobal::displayError(msg);
    std::cerr << msg.asChar();
    TfPrintStackTrace(std::cerr, "Unhandled error in al_usdmaya save callback:");
  }
  catch (...)
  {
    MGlobal::displayError("Caught unknown exception inside of al_usdmaya save callback");
    TfPrintStackTrace(std::cerr, "Unknown error in al_usdmaya save callback:");
  }
#endif
}

//----------------------------------------------------------------------------------------------------------------------
static void postFileSave(void*)
{
  TF_DEBUG(ALUSDMAYA_EVENTS).Msg("postFileSave\n");

  nodes::LayerManager* layerManager = nodes::LayerManager::findManager();
  if (layerManager)
  { 
    AL_MAYA_CHECK_ERROR2(layerManager->clearSerialisationAttributes(), "postFileSave");
  }
  // Restore selection cleared by _preFileSave()
  restoreSelection();
}

//----------------------------------------------------------------------------------------------------------------------
static void preFileExport(void* p)
{
  nodes::ProxyShape::serializeAll();
}

//----------------------------------------------------------------------------------------------------------------------
static void postFileExport(void* p)
{
  postFileSave(p);
}

//----------------------------------------------------------------------------------------------------------------------
void Global::onPluginLoad()
{
  TF_DEBUG(ALUSDMAYA_EVENTS).Msg("Registering callbacks\n");

  auto& manager = AL::maya::event::MayaEventManager::instance();
  m_fileNew = manager.registerCallback(onFileNew, "AfterNew", "usdmaya_onFileNew", 0x1000);
  m_preSave = manager.registerCallback(preFileSave, "BeforeSave", "usdmaya_preFileSave", 0x1000);
  m_postSave = manager.registerCallback(postFileSave, "AfterSave", "usdmaya_postFileSave", 0x1000);
  m_preRead = manager.registerCallback(preFileRead, "BeforeFileRead", "usdmaya_preFileRead", 0x1000);
  m_postRead = manager.registerCallback(postFileRead, "AfterFileRead", "usdmaya_postFileRead", 0x1000);
  m_preExport = manager.registerCallback(preFileExport, "BeforeExport", "usdmaya_preFileExport", 0x1000);
  m_postExport = manager.registerCallback(postFileExport, "AfterExport", "usdmaya_postFileExport", 0x1000);

  TF_DEBUG(ALUSDMAYA_EVENTS).Msg("Registering USD plugins\n");
  // Let USD know about the additional plugins
  std::string pluginLocation(TfStringCatPaths(TfGetenv(AL_USDMAYA_LOCATION_NAME), "share/usd/plugins"));
  PlugRegistry::GetInstance().RegisterPlugins(pluginLocation);

#if defined(WANT_UFE_BUILD)
  const Ufe::GlobalSelection::Ptr& ufeSelection = Ufe::GlobalSelection::get();
  if (ufeSelection)
  {
    m_ufeSelectionObserver = std::make_shared<Global::UfeSelectionObserver>();
    ufeSelection->addObserver(m_ufeSelectionObserver);
  }
#endif

  // For callback initialization for stage cache callback, it will be done via proxy node attribute change.
}

//----------------------------------------------------------------------------------------------------------------------
void Global::onPluginUnload()
{
  TF_DEBUG(ALUSDMAYA_EVENTS).Msg("Removing callbacks\n");
  auto& manager = AL::maya::event::MayaEventManager::instance();
  manager.unregisterCallback(m_fileNew);
  manager.unregisterCallback(m_preSave);
  manager.unregisterCallback(m_postSave);
  manager.unregisterCallback(m_preRead);
  manager.unregisterCallback(m_postRead);
  manager.unregisterCallback(m_preExport);
  manager.unregisterCallback(m_postExport);
  StageCache::removeCallbacks();

  AL::maya::event::MayaEventManager::freeInstance();
  AL::event::EventScheduler::freeScheduler();

#if defined(WANT_UFE_BUILD)
  const Ufe::GlobalSelection::Ptr& ufeSelection = Ufe::GlobalSelection::get();
  if (ufeSelection)
  {
    ufeSelection->removeObserver(m_ufeSelectionObserver);
    m_ufeSelectionObserver = nullptr;
  }
#endif
}

void Global::openingFile(bool val)
{
#if defined(WANT_UFE_BUILD)
  if (m_ufeSelectionObserver)
  {
    m_ufeSelectionObserver->openingFile(val);
  }
#endif
}

//----------------------------------------------------------------------------------------------------------------------
} // usdmaya
} // al
//----------------------------------------------------------------------------------------------------------------------<|MERGE_RESOLUTION|>--- conflicted
+++ resolved
@@ -314,29 +314,11 @@
 static void preFileRead(void*)
 {
   TF_DEBUG(ALUSDMAYA_EVENTS).Msg("preFileRead\n");
-<<<<<<< HEAD
 
   if(!readDepth)
   {
-    MFnDependencyNode fn;
-    {
-      MItDependencyNodes iter(MFn::kPluginShape);
-      for(; !iter.isDone(); iter.next())
-      {
-        fn.setObject(iter.item());
-        if(fn.typeId() == nodes::ProxyShape::kTypeId)
-        {
-          nodes::ProxyShape* proxy = (nodes::ProxyShape*)fn.userNode();
-          proxy->removeAttributeChangedCallback();
-        }
-      }
-    }
-
     Global::openingFile(true);
   }
-
-=======
->>>>>>> 6eccd203
   ++readDepth;
 }
 
