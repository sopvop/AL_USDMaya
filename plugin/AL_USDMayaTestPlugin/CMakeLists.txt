--- conflicted
+++ resolved
@@ -13,14 +13,9 @@
 )
 
 list(APPEND AL_maya_test_source
-<<<<<<< HEAD
         AL/UnitTestHarness.cpp
-=======
-		AL/UnitTestHarness.cpp
         AL/maya/test_DiffCore.cpp
->>>>>>> e8f20aa0
         AL/maya/test_EventHandler.cpp
-        AL/maya/test_MatrixToSRT.cpp
         AL/maya/test_MayaEventManager.cpp
         AL/usdmaya/commands/test_ImportCommands.cpp
         AL/usdmaya/commands/test_ExportCommands.cpp
