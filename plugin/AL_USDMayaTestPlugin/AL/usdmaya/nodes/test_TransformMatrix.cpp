--- conflicted
+++ resolved
@@ -1160,7 +1160,135 @@
   AL_USDMAYA_UNTESTED;
 }
 
-<<<<<<< HEAD
+
+// Check that simply querying the value of various xform attrs doesn't create do-nothing ops
+TEST(Transform, emptyOpsNotMade)
+{
+  MStatus status;
+  const char* xformName = "myXform";
+  SdfPath xformPath(std::string("/") + xformName);
+
+  auto constructTransformChain = [&] ()
+  {
+    UsdStageRefPtr stage = UsdStage::CreateInMemory();
+    UsdGeomXform a = UsdGeomXform::Define(stage, xformPath);
+    return stage;
+  };
+
+  MFileIO::newFile(true);
+
+  const std::string temp_path = "/tmp/AL_USDMayaTests_transform_emptyOpsNotMade.usda";
+  std::string sessionLayerContents;
+
+  // generate some data for the proxy shape
+  {
+    auto stage = constructTransformChain();
+    stage->Export(temp_path, false);
+  }
+
+  {
+    MFnDagNode fn;
+    MObject xform = fn.create("transform");
+    MString proxyParentMayaPath = fn.fullPathName();
+    MObject shape = fn.create("AL_usdmaya_ProxyShape", xform);
+    MString proxyShapeMayaPath = fn.fullPathName();
+
+    AL::usdmaya::nodes::ProxyShape* proxy = (AL::usdmaya::nodes::ProxyShape*)fn.userNode();
+
+    // force the stage to load
+    proxy->filePathPlug().setString(temp_path.c_str());
+
+    auto stage = proxy->getUsdStage();
+
+    auto xformPrim = stage->GetPrimAtPath(xformPath);
+    UsdGeomXform xformGeom(xformPrim);
+
+    // Make sure the xform op is initially what's expected
+    auto assertEmptyOps = [&] () {
+      bool resetsXform;
+      auto xformOps = xformGeom.GetOrderedXformOps(&resetsXform);
+      EXPECT_FALSE(resetsXform);
+      EXPECT_EQ(xformOps.size(), 0);
+    };
+
+    {
+      SCOPED_TRACE("initial stage load");
+      assertEmptyOps();
+    }
+
+    // Select the xform, to make it in maya
+    // use "-r" to insulate from previous tests, as default is append
+    MString cmd = MString("AL_usdmaya_ProxyShapeSelect -r -primPath \"")
+        + xformPath.GetText() + "\" -proxy \"" + proxyShapeMayaPath + "\"";
+    MGlobal::executeCommand(cmd);
+
+    MSelectionList sel;
+    EXPECT_TRUE(MGlobal::getActiveSelectionList(sel));
+    EXPECT_EQ(1, sel.length());
+    MObject xformMobj;
+    EXPECT_TRUE(sel.getDependNode(0, xformMobj));
+    MFnTransform xformMfn(xformMobj);
+
+    // Make sure the usd ops haven't changed yet
+    {
+      SCOPED_TRACE("After selection");
+      assertEmptyOps();
+    }
+
+    auto assertEmptyAfterQuerying = [&]() {
+      // Make sure that things are still empty as we query various plugs
+      for (auto& plugName : {
+            "translate",
+            "rotate",
+            "scale",
+            "shear",
+            "rotatePivot",
+            "rotatePivotTranslate",
+            "scalePivot",
+            "scalePivotTranslate",
+            "rotateAxis",
+            "transMinusRotatePivot"
+          })
+      {
+        MPlug basePlug = xformMfn.findPlug(plugName, true, &status);
+        EXPECT_EQ(MS::kSuccess, status);
+
+        for(unsigned int i = 0; i < 3; ++i)
+        {
+          MPlug childPlug = basePlug.child(i, &status);
+          EXPECT_EQ(MS::kSuccess, status);
+
+          SCOPED_TRACE(MString("Pulling on plug: ") + childPlug.name());
+          childPlug.asDouble();
+          assertEmptyOps();
+        }
+      }
+
+      {
+        MPlug plug = xformMfn.findPlug("rotateOrder", true, &status);
+        EXPECT_EQ(MS::kSuccess, status);
+
+        SCOPED_TRACE(MString("Pulling on plug: ") + plug.name());
+        plug.asShort();
+        assertEmptyOps();
+      }
+    };
+
+    {
+      SCOPED_TRACE("Clean querying");
+      assertEmptyAfterQuerying();
+    }
+
+    {
+      SCOPED_TRACE("Querying after dirtying node");
+      MString cmd = MString("dgdirty \"") + xformMfn.partialPathName() + "\";";
+      status = MGlobal::executeCommand(cmd);
+      EXPECT_EQ(MS::kSuccess, status);
+      assertEmptyAfterQuerying();
+    }
+  }
+}
+
 //  void MayaSinglePivotStack();
 TEST(Transform, splitPivot)
 {
@@ -1170,21 +1298,11 @@
   const GfVec3f pivotVal(1.0f, 0.0065f, 0.2f);
   const float rotateXVal = 77.0f;
 
-=======
-
-// Check that simply querying the value of various xform attrs doesn't create do-nothing ops
-TEST(Transform, emptyOpsNotMade)
-{
-  MStatus status;
-  const char* xformName = "myXform";
-  SdfPath xformPath(std::string("/") + xformName);
->>>>>>> 793f5acf
 
   auto constructTransformChain = [&] ()
   {
     UsdStageRefPtr stage = UsdStage::CreateInMemory();
     UsdGeomXform a = UsdGeomXform::Define(stage, xformPath);
-<<<<<<< HEAD
 
     std::vector<UsdGeomXformOp> ops;
     ops.push_back(a.AddTranslateOp(UsdGeomXformOp::PrecisionDouble));
@@ -1204,19 +1322,13 @@
     translate.Set(translateVal);
     pivot.Set(pivotVal);
     rotate.Set(rotateXVal);
-=======
->>>>>>> 793f5acf
     return stage;
   };
 
   MFileIO::newFile(true);
 
-<<<<<<< HEAD
 
   const std::string temp_path = "/tmp/AL_USDMayaTests_transform_splitPivot.usda";
-=======
-  const std::string temp_path = "/tmp/AL_USDMayaTests_transform_emptyOpsNotMade.usda";
->>>>>>> 793f5acf
   std::string sessionLayerContents;
 
   // generate some data for the proxy shape
@@ -1243,7 +1355,6 @@
     UsdGeomXform xformGeom(xformPrim);
 
     // Make sure the xform op is initially what's expected
-<<<<<<< HEAD
     auto assertInitialOps = [&] () {
       GfVec3d vec3dVal;
       GfVec3f vec3fVal;
@@ -1277,18 +1388,6 @@
     {
       SCOPED_TRACE("First load");
       assertInitialOps();
-=======
-    auto assertEmptyOps = [&] () {
-      bool resetsXform;
-      auto xformOps = xformGeom.GetOrderedXformOps(&resetsXform);
-      EXPECT_FALSE(resetsXform);
-      EXPECT_EQ(xformOps.size(), 0);
-    };
-
-    {
-      SCOPED_TRACE("initial stage load");
-      assertEmptyOps();
->>>>>>> 793f5acf
     }
 
     // Select the xform, to make it in maya
@@ -1297,10 +1396,7 @@
         + xformPath.GetText() + "\" -proxy \"" + proxyShapeMayaPath + "\"";
     MGlobal::executeCommand(cmd);
 
-<<<<<<< HEAD
-
-=======
->>>>>>> 793f5acf
+
     MSelectionList sel;
     EXPECT_TRUE(MGlobal::getActiveSelectionList(sel));
     EXPECT_EQ(1, sel.length());
@@ -1308,7 +1404,6 @@
     EXPECT_TRUE(sel.getDependNode(0, xformMobj));
     MFnTransform xformMfn(xformMobj);
 
-<<<<<<< HEAD
     // Make sure the maya xform translated correctly
     {
       EXPECT_EQ(proxyParentMayaPath + "|" + xformName, xformMfn.fullPathName());
@@ -1577,64 +1672,6 @@
       };
       MMatrix expectedMat(expectedMatDoubles);
       EXPECT_TRUE(expectedMat.isEquivalent(xformMfn.transformationMatrix(), 1e-5));
-=======
-    // Make sure the usd ops haven't changed yet
-    {
-      SCOPED_TRACE("After selection");
-      assertEmptyOps();
-    }
-
-    auto assertEmptyAfterQuerying = [&]() {
-      // Make sure that things are still empty as we query various plugs
-      for (auto& plugName : {
-            "translate",
-            "rotate",
-            "scale",
-            "shear",
-            "rotatePivot",
-            "rotatePivotTranslate",
-            "scalePivot",
-            "scalePivotTranslate",
-            "rotateAxis",
-            "transMinusRotatePivot"
-          })
-      {
-        MPlug basePlug = xformMfn.findPlug(plugName, true, &status);
-        EXPECT_EQ(MS::kSuccess, status);
-
-        for(unsigned int i = 0; i < 3; ++i)
-        {
-          MPlug childPlug = basePlug.child(i, &status);
-          EXPECT_EQ(MS::kSuccess, status);
-
-          SCOPED_TRACE(MString("Pulling on plug: ") + childPlug.name());
-          childPlug.asDouble();
-          assertEmptyOps();
-        }
-      }
-
-      {
-        MPlug plug = xformMfn.findPlug("rotateOrder", true, &status);
-        EXPECT_EQ(MS::kSuccess, status);
-
-        SCOPED_TRACE(MString("Pulling on plug: ") + plug.name());
-        plug.asShort();
-        assertEmptyOps();
-      }
-    };
-
-    {
-      SCOPED_TRACE("Clean querying");
-      assertEmptyAfterQuerying();
-    }
-
-    {
-      SCOPED_TRACE("Querying after dirtying node");
-      MString cmd = MString("dgdirty \"") + xformMfn.partialPathName() + "\";";
-      status = MGlobal::executeCommand(cmd);
-      EXPECT_EQ(MS::kSuccess, status);
-      assertEmptyAfterQuerying();
->>>>>>> 793f5acf
     }
   }
 }
