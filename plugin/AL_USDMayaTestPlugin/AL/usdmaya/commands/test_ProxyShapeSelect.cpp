--- conflicted
+++ resolved
@@ -800,59 +800,27 @@
   EXPECT_EQ(0, refCount);
 }
 
-<<<<<<< HEAD
-TEST(ProxyShapeSelect, deselectNode)
-=======
 TEST(ProxyShapeSelect, repeatedSelection)
->>>>>>> e153c056
 {
   MFileIO::newFile(true);
   // unsure undo is enabled for this test
   MGlobal::executeCommand("undoInfo -state 1;");
 
-<<<<<<< HEAD
-  auto constructTransformChain = [] ()
-  {
-=======
   auto constructTransformChain = []() {
->>>>>>> e153c056
     UsdStageRefPtr stage = UsdStage::CreateInMemory();
 
     UsdGeomXform::Define(stage, SdfPath("/root"));
     UsdGeomXform::Define(stage, SdfPath("/root/hip1"));
-<<<<<<< HEAD
-    UsdGeomCamera::Define(stage, SdfPath("/root/cam"));
     return stage;
   };
 
-  auto assertSelected = [] (MString objName)
-  {
-=======
-    return stage;
-  };
-
   auto assertSelected = [](MString objName, const SdfPath& path, AL::usdmaya::nodes::ProxyShape *proxy) {
->>>>>>> e153c056
     MSelectionList sl;
     MGlobal::getActiveSelectionList(sl);
     MStringArray selStrings;
     sl.getSelectionStrings(selStrings);
     ASSERT_EQ(1, selStrings.length());
     ASSERT_EQ(objName, selStrings[0]);
-<<<<<<< HEAD
-  };
-
-  auto assertNothingSelected = [] ()
-  {
-    MSelectionList sl;
-    MGlobal::getActiveSelectionList(sl);
-    ASSERT_EQ(0, sl.length());
-  };
-
-  const std::string temp_path = "/tmp/AL_USDMayaTests_deselectNode.usda";
-  std::string sessionLayerContents;
-
-=======
 
     // Make sure it's only selected ONCE!
     auto& selectedPaths = proxy->selectedPaths();
@@ -874,7 +842,6 @@
   };
 
   const std::string temp_path = "/tmp/AL_USDMayaTests_repeatedSelection.usda";
->>>>>>> e153c056
 
   // generate some data for the proxy shape
   {
@@ -887,12 +854,8 @@
   MObject shape = fn.create("AL_usdmaya_ProxyShape", xform);
   MString shapeName = fn.name();
 
-<<<<<<< HEAD
-  AL::usdmaya::nodes::ProxyShape* proxy = (AL::usdmaya::nodes::ProxyShape*)fn.userNode();
-=======
   SdfPath hipPath("/root/hip1");
   AL::usdmaya::nodes::ProxyShape *proxy = (AL::usdmaya::nodes::ProxyShape *) fn.userNode();
->>>>>>> e153c056
 
   // force the stage to load
   proxy->filePathPlug().setString(temp_path.c_str());
@@ -900,7 +863,103 @@
 
   // select a single path
   MGlobal::executeCommand("select -cl;");
-<<<<<<< HEAD
+  MGlobal::executeCommand("AL_usdmaya_ProxyShapeSelect -a -pp \"/root/hip1\" -pp \"/root/hip1\" -pp \"/root/hip1\" \"AL_usdmaya_ProxyShape1\"", results,
+                          false, true);
+  // Make sure it's selected
+  { SCOPED_TRACE(""); assertSelected("hip1", hipPath, proxy); }
+
+  // select it again
+  MGlobal::executeCommand("AL_usdmaya_ProxyShapeSelect -a -pp \"/root/hip1\" -pp \"/root/hip1\" -pp \"/root/hip1\" \"AL_usdmaya_ProxyShape1\"", results,
+                          false, true);
+  // Make sure it's still selected
+  { SCOPED_TRACE(""); assertSelected("hip1", hipPath, proxy); }
+
+  // deselect it
+  MGlobal::executeCommand("AL_usdmaya_ProxyShapeSelect -d -pp \"/root/hip1\" \"AL_usdmaya_ProxyShape1\"", results,
+                          false, true);
+  { SCOPED_TRACE(""); assertNothingSelected(proxy); }
+
+  // make sure undo /redo work as expected
+  MGlobal::executeCommand("undo", false, true);
+  { SCOPED_TRACE(""); assertSelected("hip1", hipPath, proxy); }
+  MGlobal::executeCommand("redo", false, true);
+  { SCOPED_TRACE(""); assertNothingSelected(proxy); }
+  MGlobal::executeCommand("undo", false, true);
+  { SCOPED_TRACE(""); assertSelected("hip1", hipPath, proxy); }
+  MGlobal::executeCommand("undo", false, true);
+  { SCOPED_TRACE(""); assertSelected("hip1", hipPath, proxy); }
+  MGlobal::executeCommand("undo", false, true);
+  { SCOPED_TRACE(""); assertNothingSelected(proxy); }
+  MGlobal::executeCommand("redo", false, true);
+  { SCOPED_TRACE(""); assertSelected("hip1", hipPath, proxy); }
+  MGlobal::executeCommand("redo", false, true);
+  { SCOPED_TRACE(""); assertSelected("hip1", hipPath, proxy); }
+  MGlobal::executeCommand("redo", false, true);
+  { SCOPED_TRACE(""); assertNothingSelected(proxy); }
+  MGlobal::executeCommand("undo", false, true);
+  { SCOPED_TRACE(""); assertSelected("hip1", hipPath, proxy); }
+  MGlobal::executeCommand("undo", false, true);
+  { SCOPED_TRACE(""); assertSelected("hip1", hipPath, proxy); }
+  MGlobal::executeCommand("undo", false, true);
+  { SCOPED_TRACE(""); assertNothingSelected(proxy); }
+}
+
+TEST(ProxyShapeSelect, deselectNode)
+{
+  MFileIO::newFile(true);
+  // unsure undo is enabled for this test
+  MGlobal::executeCommand("undoInfo -state 1;");
+
+  auto constructTransformChain = [] ()
+  {
+    UsdStageRefPtr stage = UsdStage::CreateInMemory();
+
+    UsdGeomXform::Define(stage, SdfPath("/root"));
+    UsdGeomXform::Define(stage, SdfPath("/root/hip1"));
+    UsdGeomCamera::Define(stage, SdfPath("/root/cam"));
+    return stage;
+  };
+
+  auto assertSelected = [] (MString objName)
+  {
+    MSelectionList sl;
+    MGlobal::getActiveSelectionList(sl);
+    MStringArray selStrings;
+    sl.getSelectionStrings(selStrings);
+    ASSERT_EQ(1, selStrings.length());
+    ASSERT_EQ(objName, selStrings[0]);
+  };
+
+  auto assertNothingSelected = [] ()
+  {
+    MSelectionList sl;
+    MGlobal::getActiveSelectionList(sl);
+    ASSERT_EQ(0, sl.length());
+  };
+
+  const std::string temp_path = "/tmp/AL_USDMayaTests_deselectNode.usda";
+  std::string sessionLayerContents;
+
+
+  // generate some data for the proxy shape
+  {
+    auto stage = constructTransformChain();
+    stage->Export(temp_path, false);
+  }
+
+  MFnDagNode fn;
+  MObject xform = fn.create("transform");
+  MObject shape = fn.create("AL_usdmaya_ProxyShape", xform);
+  MString shapeName = fn.name();
+
+  AL::usdmaya::nodes::ProxyShape* proxy = (AL::usdmaya::nodes::ProxyShape*)fn.userNode();
+
+  // force the stage to load
+  proxy->filePathPlug().setString(temp_path.c_str());
+  MStringArray results;
+
+  // select a single path
+  MGlobal::executeCommand("select -cl;");
   MGlobal::executeCommand("AL_usdmaya_ProxyShapeSelect -r -pp \"/root/hip1\" \"AL_usdmaya_ProxyShape1\"", results, false, true);
   // Make sure it's selected
   assertSelected("hip1");
@@ -942,45 +1001,4 @@
   MGlobal::executeCommand("undo", false, true);
   assertNothingSelected();
 
-=======
-  MGlobal::executeCommand("AL_usdmaya_ProxyShapeSelect -a -pp \"/root/hip1\" -pp \"/root/hip1\" -pp \"/root/hip1\" \"AL_usdmaya_ProxyShape1\"", results,
-                          false, true);
-  // Make sure it's selected
-  { SCOPED_TRACE(""); assertSelected("hip1", hipPath, proxy); }
-
-  // select it again
-  MGlobal::executeCommand("AL_usdmaya_ProxyShapeSelect -a -pp \"/root/hip1\" -pp \"/root/hip1\" -pp \"/root/hip1\" \"AL_usdmaya_ProxyShape1\"", results,
-                          false, true);
-  // Make sure it's still selected
-  { SCOPED_TRACE(""); assertSelected("hip1", hipPath, proxy); }
-
-  // deselect it
-  MGlobal::executeCommand("AL_usdmaya_ProxyShapeSelect -d -pp \"/root/hip1\" \"AL_usdmaya_ProxyShape1\"", results,
-                          false, true);
-  { SCOPED_TRACE(""); assertNothingSelected(proxy); }
-
-  // make sure undo /redo work as expected
-  MGlobal::executeCommand("undo", false, true);
-  { SCOPED_TRACE(""); assertSelected("hip1", hipPath, proxy); }
-  MGlobal::executeCommand("redo", false, true);
-  { SCOPED_TRACE(""); assertNothingSelected(proxy); }
-  MGlobal::executeCommand("undo", false, true);
-  { SCOPED_TRACE(""); assertSelected("hip1", hipPath, proxy); }
-  MGlobal::executeCommand("undo", false, true);
-  { SCOPED_TRACE(""); assertSelected("hip1", hipPath, proxy); }
-  MGlobal::executeCommand("undo", false, true);
-  { SCOPED_TRACE(""); assertNothingSelected(proxy); }
-  MGlobal::executeCommand("redo", false, true);
-  { SCOPED_TRACE(""); assertSelected("hip1", hipPath, proxy); }
-  MGlobal::executeCommand("redo", false, true);
-  { SCOPED_TRACE(""); assertSelected("hip1", hipPath, proxy); }
-  MGlobal::executeCommand("redo", false, true);
-  { SCOPED_TRACE(""); assertNothingSelected(proxy); }
-  MGlobal::executeCommand("undo", false, true);
-  { SCOPED_TRACE(""); assertSelected("hip1", hipPath, proxy); }
-  MGlobal::executeCommand("undo", false, true);
-  { SCOPED_TRACE(""); assertSelected("hip1", hipPath, proxy); }
-  MGlobal::executeCommand("undo", false, true);
-  { SCOPED_TRACE(""); assertNothingSelected(proxy); }
->>>>>>> e153c056
 }